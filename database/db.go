--- conflicted
+++ resolved
@@ -148,11 +148,7 @@
 	// NOTE: Values for both `seek` and `limit` MUST be positive.
 	// It will return the array of fetched transactions, along with the amount
 	// of transactions that were actually skipped.
-<<<<<<< HEAD
-	FetchTxsForAddr(addr dcrutil.Address, skip int, limit int) ([]*TxListReply, int, error)
-=======
-	FetchTxsForAddr(addr btcutil.Address, skip int, limit int, reverse bool) ([]*TxListReply, int, error)
->>>>>>> 0190c349
+	FetchTxsForAddr(addr dcrutil.Address, skip int, limit int, reverse bool) ([]*TxListReply, int, error)
 
 	// PurgeAddrIndex deletes the entire addrindex stored within the DB.
 	PurgeAddrIndex() error
