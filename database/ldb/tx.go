// Copyright (c) 2013-2014 The btcsuite developers
// Copyright (c) 2015 The Decred developers
// Use of this source code is governed by an ISC
// license that can be found in the LICENSE file.

package ldb

import (
	"bytes"
	"encoding/binary"
	"errors"
	"fmt"

	"github.com/btcsuite/golangcrypto/ripemd160"
	"github.com/btcsuite/goleveldb/leveldb"
	"github.com/btcsuite/goleveldb/leveldb/util"

	"github.com/decred/dcrd/chaincfg/chainhash"
	"github.com/decred/dcrd/database"
	"github.com/decred/dcrd/wire"
	"github.com/decred/dcrutil"
)

const (
	// Each address index is 34 bytes:
	// --------------------------------------------------------
	// | Prefix  | Hash160  | BlkHeight | Tx Offset | Tx Size |
	// --------------------------------------------------------
	// | 3 bytes | 20 bytes |  4 bytes  |  4 bytes  | 4 bytes |
	// --------------------------------------------------------
	addrIndexKeyLength = 3 + ripemd160.Size + 4 + 4 + 4

	batchDeleteThreshold = 10000

	addrIndexCurrentVersion = 1
)

var addrIndexMetaDataKey = []byte("addrindex")

// All address index entries share this prefix to facilitate the use of
// iterators.
var addrIndexKeyPrefix = []byte("a+-")

// Address index version is required to drop/rebuild address index if version
// is older than current as the format of the index may have changed. This is
// true when going from no version to version 1 as the address index is stored
// as big endian in version 1 and little endian in the original code. Version
// is stored as two bytes, little endian (to match all the code but the index).
var addrIndexVersionKey = []byte("addrindexversion")

type txUpdateObj struct {
<<<<<<< HEAD
	txSha     *chainhash.Hash
	blkHeight int64
	blkIndex  uint32
=======
	txSha     *wire.ShaHash
	blkHeight int32
>>>>>>> 0280fa02
	txoff     int
	txlen     int
	ntxout    int
	spentData []byte
	delete    bool
}

type spentTx struct {
<<<<<<< HEAD
	blkHeight int64
	blkIndex  uint32
=======
	blkHeight int32
>>>>>>> 0280fa02
	txoff     int
	txlen     int
	numTxO    int
	delete    bool
}
type spentTxUpdate struct {
	txl    []*spentTx
	delete bool
}

<<<<<<< HEAD
// InsertTx inserts a tx hash and its associated data into the database.
func (db *LevelDb) InsertTx(txsha *chainhash.Hash, height int64, idx uint32, txoff int, txlen int, spentbuf []byte) (err error) {
=======
type txAddrIndex struct {
	hash160   [ripemd160.Size]byte
	blkHeight int32
	txoffset  int
	txlen     int
}

// InsertTx inserts a tx hash and its associated data into the database.
func (db *LevelDb) InsertTx(txsha *wire.ShaHash, height int32, txoff int, txlen int, spentbuf []byte) (err error) {
>>>>>>> 0280fa02
	db.dbLock.Lock()
	defer db.dbLock.Unlock()

	return db.insertTx(txsha, height, idx, txoff, txlen, spentbuf)
}

// insertTx inserts a tx hash and its associated data into the database.
// Must be called with db lock held.
<<<<<<< HEAD
func (db *LevelDb) insertTx(txSha *chainhash.Hash, height int64, idx uint32, txoff int, txlen int, spentbuf []byte) (err error) {
=======
func (db *LevelDb) insertTx(txSha *wire.ShaHash, height int32, txoff int, txlen int, spentbuf []byte) (err error) {
>>>>>>> 0280fa02
	var txU txUpdateObj

	txU.txSha = txSha
	txU.blkHeight = height
	txU.blkIndex = idx
	txU.txoff = txoff
	txU.txlen = txlen
	txU.spentData = spentbuf

	db.txUpdateMap[*txSha] = &txU

	return nil
}

// formatTx generates the value buffer for the Tx db.
func (db *LevelDb) formatTx(txu *txUpdateObj) []byte {
	blkHeight := uint64(txu.blkHeight)
	txOff := uint32(txu.txoff)
	txLen := uint32(txu.txlen)
	spentbuf := txu.spentData

	txW := make([]byte, 20+len(spentbuf))
	binary.LittleEndian.PutUint64(txW[0:8], blkHeight)
	binary.LittleEndian.PutUint32(txW[8:12], txu.blkIndex)
	binary.LittleEndian.PutUint32(txW[12:16], txOff)
	binary.LittleEndian.PutUint32(txW[16:20], txLen)

	copy(txW[20:], spentbuf)

	return txW[:]
}

<<<<<<< HEAD
func (db *LevelDb) getTxData(txsha *chainhash.Hash) (int64, uint32, int, int, []byte, error) {
=======
func (db *LevelDb) getTxData(txsha *wire.ShaHash) (int32, int, int, []byte, error) {
>>>>>>> 0280fa02
	key := shaTxToKey(txsha)
	buf, err := db.lDb.Get(key, db.ro)
	if err != nil {
		return 0, 0, 0, 0, nil, err
	}

	blkHeight := binary.LittleEndian.Uint64(buf[0:8])
	blkIndex := binary.LittleEndian.Uint32(buf[8:12])
	txOff := binary.LittleEndian.Uint32(buf[12:16])
	txLen := binary.LittleEndian.Uint32(buf[16:20])

	spentBuf := make([]byte, len(buf)-20)
	copy(spentBuf, buf[20:])

<<<<<<< HEAD
	return int64(blkHeight), blkIndex, int(txOff), int(txLen), spentBuf, nil
=======
	return int32(blkHeight), int(txOff), int(txLen), spentBuf, nil
>>>>>>> 0280fa02
}

func (db *LevelDb) getTxFullySpent(txsha *chainhash.Hash) ([]*spentTx, error) {

	var badTxList, spentTxList []*spentTx

	key := shaSpentTxToKey(txsha)
	buf, err := db.lDb.Get(key, db.ro)
	if err == leveldb.ErrNotFound {
		return badTxList, database.ErrTxShaMissing
	} else if err != nil {
		return badTxList, err
	}
	txListLen := len(buf) / 24

	spentTxList = make([]*spentTx, txListLen, txListLen)
	for i := range spentTxList {
		offset := i * 24

		blkHeight := binary.LittleEndian.Uint64(buf[offset : offset+8])
		blkIndex := binary.LittleEndian.Uint32(buf[offset+8 : offset+12])
		txOff := binary.LittleEndian.Uint32(buf[offset+12 : offset+16])
		txLen := binary.LittleEndian.Uint32(buf[offset+16 : offset+20])
		numTxO := binary.LittleEndian.Uint32(buf[offset+20 : offset+24])

		sTx := spentTx{
<<<<<<< HEAD
			blkHeight: int64(blkHeight),
			blkIndex:  blkIndex,
=======
			blkHeight: int32(blkHeight),
>>>>>>> 0280fa02
			txoff:     int(txOff),
			txlen:     int(txLen),
			numTxO:    int(numTxO),
		}

		spentTxList[i] = &sTx
	}

	return spentTxList, nil
}

func (db *LevelDb) formatTxFullySpent(sTxList []*spentTx) []byte {
	txW := make([]byte, 24*len(sTxList))

	for i, sTx := range sTxList {
		blkHeight := uint64(sTx.blkHeight)
		blkIndex := sTx.blkIndex
		txOff := uint32(sTx.txoff)
		txLen := uint32(sTx.txlen)
		numTxO := uint32(sTx.numTxO)
		offset := i * 24

		binary.LittleEndian.PutUint64(txW[offset:offset+8], blkHeight)
		binary.LittleEndian.PutUint32(txW[offset+8:offset+12], blkIndex)
		binary.LittleEndian.PutUint32(txW[offset+12:offset+16], txOff)
		binary.LittleEndian.PutUint32(txW[offset+16:offset+20], txLen)
		binary.LittleEndian.PutUint32(txW[offset+20:offset+24], numTxO)
	}

	return txW
}

// ExistsTxSha returns if the given tx sha exists in the database
func (db *LevelDb) ExistsTxSha(txsha *chainhash.Hash) (bool, error) {
	db.dbLock.Lock()
	defer db.dbLock.Unlock()

	return db.existsTxSha(txsha)
}

// existsTxSha returns if the given tx sha exists in the database.o
// Must be called with the db lock held.
func (db *LevelDb) existsTxSha(txSha *chainhash.Hash) (bool, error) {
	key := shaTxToKey(txSha)

	return db.lDb.Has(key, db.ro)
}

// FetchTxByShaList returns the most recent tx of the name fully spent or not
func (db *LevelDb) FetchTxByShaList(txShaList []*chainhash.Hash) []*database.TxListReply {
	db.dbLock.Lock()
	defer db.dbLock.Unlock()

	// until the fully spent separation of tx is complete this is identical
	// to FetchUnSpentTxByShaList
	replies := make([]*database.TxListReply, len(txShaList))
	for i, txsha := range txShaList {
		tx, blockSha, height, blkIdx, txspent, err := db.fetchTxDataBySha(txsha)
		btxspent := []bool{}
		if err == nil {
			btxspent = make([]bool, len(tx.TxOut), len(tx.TxOut))
			for idx := range tx.TxOut {
				byteidx := idx / 8
				byteoff := uint(idx % 8)
				btxspent[idx] = (txspent[byteidx] & (byte(1) << byteoff)) != 0
			}
		}
		if err == database.ErrTxShaMissing {
			// if the unspent pool did not have the tx,
			// look in the fully spent pool (only last instance)

			sTxList, fSerr := db.getTxFullySpent(txsha)
			if fSerr == nil && len(sTxList) != 0 {
				idx := len(sTxList) - 1
				stx := sTxList[idx]
				height = stx.blkHeight
				blkIdx = stx.blkIndex

				tx, blockSha, _, _, err = db.fetchTxDataByLoc(
					stx.blkHeight, stx.txoff, stx.txlen, []byte{})
				if err == nil {
					btxspent = make([]bool, len(tx.TxOut))
					for i := range btxspent {
						btxspent[i] = true
					}
				}
			}
		}
		txlre := database.TxListReply{Sha: txsha, Tx: tx, BlkSha: blockSha, Height: height, Index: blkIdx, TxSpent: btxspent, Err: err}
		replies[i] = &txlre
	}
	return replies
}

// FetchUnSpentTxByShaList given a array of ShaHash, look up the transactions
// and return them in a TxListReply array.
func (db *LevelDb) FetchUnSpentTxByShaList(txShaList []*chainhash.Hash) []*database.TxListReply {
	db.dbLock.Lock()
	defer db.dbLock.Unlock()

	replies := make([]*database.TxListReply, len(txShaList))
	for i, txsha := range txShaList {
		tx, blockSha, height, blkIdx, txspent, err := db.fetchTxDataBySha(txsha)
		btxspent := []bool{}
		if err == nil {
			btxspent = make([]bool, len(tx.TxOut), len(tx.TxOut))
			for idx := range tx.TxOut {
				byteidx := idx / 8
				byteoff := uint(idx % 8)
				btxspent[idx] = (txspent[byteidx] & (byte(1) << byteoff)) != 0
			}
		}
		txlre := database.TxListReply{Sha: txsha, Tx: tx, BlkSha: blockSha, Height: height, Index: blkIdx, TxSpent: btxspent, Err: err}
		replies[i] = &txlre
	}
	return replies
}

// fetchTxDataBySha returns several pieces of data regarding the given sha.
<<<<<<< HEAD
func (db *LevelDb) fetchTxDataBySha(txsha *chainhash.Hash) (rtx *wire.MsgTx, rblksha *chainhash.Hash, rheight int64, ridx uint32, rtxspent []byte, err error) {
	var blkHeight int64
	var blkIndex uint32
=======
func (db *LevelDb) fetchTxDataBySha(txsha *wire.ShaHash) (rtx *wire.MsgTx, rblksha *wire.ShaHash, rheight int32, rtxspent []byte, err error) {
	var blkHeight int32
>>>>>>> 0280fa02
	var txspent []byte
	var txOff, txLen int

	blkHeight, blkIndex, txOff, txLen, txspent, err = db.getTxData(txsha)
	if err != nil {
		if err == leveldb.ErrNotFound {
			err = database.ErrTxShaMissing
		}
		return
	}
	mtx, hash, _, _, err := db.fetchTxDataByLoc(blkHeight, txOff, txLen, txspent)

	return mtx, hash, blkHeight, blkIndex, txspent, err
}

// fetchTxDataByLoc returns several pieces of data regarding the given tx
// located by the block/offset/size location
<<<<<<< HEAD
func (db *LevelDb) fetchTxDataByLoc(blkHeight int64, txOff int, txLen int, txspent []byte) (rtx *wire.MsgTx, rblksha *chainhash.Hash, rheight int64, rtxspent []byte, err error) {
	var blksha *chainhash.Hash
=======
func (db *LevelDb) fetchTxDataByLoc(blkHeight int32, txOff int, txLen int, txspent []byte) (rtx *wire.MsgTx, rblksha *wire.ShaHash, rheight int32, rtxspent []byte, err error) {
	var blksha *wire.ShaHash
>>>>>>> 0280fa02
	var blkbuf []byte

	blksha, blkbuf, err = db.getBlkByHeight(blkHeight)
	if err != nil {
		if err == leveldb.ErrNotFound {
			err = database.ErrTxShaMissing
		}
		return
	}

	if len(blkbuf) < txOff+txLen {
		log.Warnf("block buffer overrun while looking for tx: "+
			"block %v %v txoff %v txlen %v", blkHeight, blksha, txOff, txLen)
		err = database.ErrDbInconsistency
		return
	}
	rbuf := bytes.NewReader(blkbuf[txOff : txOff+txLen])

	var tx wire.MsgTx
	err = tx.Deserialize(rbuf)
	if err != nil {
		log.Warnf("unable to decode tx block %v %v txoff %v txlen %v",
			blkHeight, blksha, txOff, txLen)
		err = database.ErrDbInconsistency
		return
	}

	return &tx, blksha, blkHeight, txspent, nil
}

// FetchTxBySha returns some data for the given Tx Sha.
func (db *LevelDb) FetchTxBySha(txsha *chainhash.Hash) ([]*database.TxListReply, error) {
	db.dbLock.Lock()
	defer db.dbLock.Unlock()

	replylen := 0
	replycnt := 0

	tx, blksha, height, blkIdx, txspent, txerr := db.fetchTxDataBySha(txsha)
	if txerr == nil {
		replylen++
	} else {
		if txerr != database.ErrTxShaMissing {
			return []*database.TxListReply{}, txerr
		}
	}

	sTxList, fSerr := db.getTxFullySpent(txsha)

	if fSerr != nil {
		if fSerr != database.ErrTxShaMissing {
			return []*database.TxListReply{}, fSerr
		}
	} else {
		replylen += len(sTxList)
	}

	replies := make([]*database.TxListReply, replylen)

	if fSerr == nil {
		for _, stx := range sTxList {
			tx, blksha, _, _, err := db.fetchTxDataByLoc(
				stx.blkHeight, stx.txoff, stx.txlen, []byte{})
			if err != nil {
				if err != leveldb.ErrNotFound {
					return []*database.TxListReply{}, err
				}
				continue
			}
			btxspent := make([]bool, len(tx.TxOut), len(tx.TxOut))
			for i := range btxspent {
				btxspent[i] = true
			}
			txlre := database.TxListReply{Sha: txsha, Tx: tx, BlkSha: blksha, Height: stx.blkHeight, Index: stx.blkIndex, TxSpent: btxspent, Err: nil}
			replies[replycnt] = &txlre
			replycnt++
		}
	}
	if txerr == nil {
		btxspent := make([]bool, len(tx.TxOut), len(tx.TxOut))
		for idx := range tx.TxOut {
			byteidx := idx / 8
			byteoff := uint(idx % 8)
			btxspent[idx] = (txspent[byteidx] & (byte(1) << byteoff)) != 0
		}
		txlre := database.TxListReply{Sha: txsha, Tx: tx, BlkSha: blksha, Height: height, Index: blkIdx, TxSpent: btxspent, Err: nil}
		replies[replycnt] = &txlre
		replycnt++
	}
	return replies, nil
}

// addrIndexToKey serializes the passed txAddrIndex for storage within the DB.
// We want to use BigEndian to store at least block height and TX offset
// in order to ensure that the transactions are sorted in the index.
// This gives us the ability to use the index in more client-side
// applications that are order-dependent (specifically by dependency).
func addrIndexToKey(index *database.TxAddrIndex) []byte {
	record := make([]byte, addrIndexKeyLength, addrIndexKeyLength)
	copy(record[0:3], addrIndexKeyPrefix)
	copy(record[3:23], index.Hash160[:])

	// The index itself.
	binary.BigEndian.PutUint32(record[23:27], uint32(index.Height))
	binary.BigEndian.PutUint32(record[27:31], uint32(index.TxOffset))
	binary.BigEndian.PutUint32(record[31:35], uint32(index.TxLen))

	return record
}

// unpackTxIndex deserializes the raw bytes of a address tx index.
<<<<<<< HEAD
func unpackTxIndex(rawIndex [database.AddrIndexKeySize]byte) *database.TxAddrIndex {
	var addr [ripemd160.Size]byte
	copy(addr[:], rawIndex[3:23])
	return &database.TxAddrIndex{
		Hash160:  addr,
		Height:   binary.BigEndian.Uint32(rawIndex[23:27]),
		TxOffset: binary.BigEndian.Uint32(rawIndex[27:31]),
		TxLen:    binary.BigEndian.Uint32(rawIndex[31:35]),
=======
func unpackTxIndex(rawIndex [12]byte) *txAddrIndex {
	return &txAddrIndex{
		blkHeight: int32(binary.BigEndian.Uint32(rawIndex[0:4])),
		txoffset:  int(binary.BigEndian.Uint32(rawIndex[4:8])),
		txlen:     int(binary.BigEndian.Uint32(rawIndex[8:12])),
>>>>>>> 0280fa02
	}
}

// bytesPrefix returns key range that satisfy the given prefix.
// This only applicable for the standard 'bytes comparer'.
func bytesPrefix(prefix []byte) *util.Range {
	var limit []byte
	for i := len(prefix) - 1; i >= 0; i-- {
		c := prefix[i]
		if c < 0xff {
			limit = make([]byte, i+1)
			copy(limit, prefix)
			limit[i] = c + 1
			break
		}
	}
	return &util.Range{Start: prefix, Limit: limit}
}

// FetchTxsForAddr looks up and returns all transactions which either
// spend from a previously created output of the passed address, or
// create a new output locked to the passed address. The, `limit` parameter
// should be the max number of transactions to be returned. Additionally, if the
// caller wishes to seek forward in the results some amount, the 'seek'
// represents how many results to skip.
func (db *LevelDb) FetchTxsForAddr(addr dcrutil.Address, skip int,
	limit int) ([]*database.TxListReply, error) {
	db.dbLock.Lock()
	defer db.dbLock.Unlock()

	// Enforce constraints for skip and limit.
	if skip < 0 {
		return nil, errors.New("offset for skip must be positive")
	}
	if limit < 1 {
		return nil, errors.New("value for limit must be positive")
	}

	// Parse address type, bailing on an unknown type.
	var addrKey []byte
	switch addr := addr.(type) {
	case *dcrutil.AddressPubKeyHash:
		hash160 := addr.Hash160()
		addrKey = hash160[:]
	case *dcrutil.AddressScriptHash:
		hash160 := addr.Hash160()
		addrKey = hash160[:]
	case *dcrutil.AddressSecpPubKey:
		hash160 := addr.AddressPubKeyHash().Hash160()
		addrKey = hash160[:]
	case *dcrutil.AddressEdwardsPubKey:
		hash160 := addr.AddressPubKeyHash().Hash160()
		addrKey = hash160[:]
	case *dcrutil.AddressSecSchnorrPubKey:
		hash160 := addr.AddressPubKeyHash().Hash160()
		addrKey = hash160[:]
	default:
		return nil, database.ErrUnsupportedAddressType
	}

	// Create the prefix for our search.
	addrPrefix := make([]byte, 23, 23)
	copy(addrPrefix[0:3], addrIndexKeyPrefix)
	copy(addrPrefix[3:23], addrKey)

	iter := db.lDb.NewIterator(bytesPrefix(addrPrefix), nil)
	for skip != 0 {
		iter.Next()
		skip--
	}

	// Iterate through all address indexes that match the targeted prefix.
	var replies []*database.TxListReply
	var rawIndex [database.AddrIndexKeySize]byte
	for iter.Next() {
		if limit == 0 {
			break
		}

		copy(rawIndex[:], iter.Key())
		addrIndex := unpackTxIndex(rawIndex)

		tx, blkSha, blkHeight, _, err := db.fetchTxDataByLoc(
			int64(addrIndex.Height),
			int(addrIndex.TxOffset),
			int(addrIndex.TxLen),
			[]byte{})
		if err != nil {
			log.Warnf("tx listed in addrindex record not found, height: %v"+
				" offset: %v, len: %v", addrIndex.Height, addrIndex.TxOffset,
				addrIndex.TxLen)
			limit--
			continue
		}

		var txSha chainhash.Hash
		if tx != nil {
			txSha = tx.TxSha()
		}
		txReply := &database.TxListReply{Sha: &txSha, Tx: tx,
			BlkSha: blkSha, Height: blkHeight, TxSpent: []bool{}, Err: err}

		replies = append(replies, txReply)
		limit--
	}
	iter.Release()
	if err := iter.Error(); err != nil {
		return nil, err
	}

	return replies, nil
}

// UpdateAddrIndexForBlock updates the stored addrindex with passed
// index information for a particular block height. Additionally, it
// will update the stored meta-data related to the curent tip of the
// addr index. These two operations are performed in an atomic
// transaction which is commited before the function returns.
// Transactions indexed by address are stored with the following format:
//   * prefix || hash160 || blockHeight || txoffset || txlen
// Indexes are stored purely in the key, with blank data for the actual value
// in order to facilitate ease of iteration by their shared prefix and
// also to allow limiting the number of returned transactions (RPC).
// Alternatively, indexes for each address could be stored as an
// append-only list for the stored value. However, this add unnecessary
// overhead when storing and retrieving since the entire list must
// be fetched each time.
<<<<<<< HEAD
func (db *LevelDb) UpdateAddrIndexForBlock(blkSha *chainhash.Hash,
	blkHeight int64, addrIndexes database.BlockAddrIndex) error {
=======
func (db *LevelDb) UpdateAddrIndexForBlock(blkSha *wire.ShaHash, blkHeight int32, addrIndex database.BlockAddrIndex) error {
>>>>>>> 0280fa02
	db.dbLock.Lock()
	defer db.dbLock.Unlock()

	var blankData []byte
	batch := db.lBatch()
	defer db.lbatch.Reset()

	// Write all data for the new address indexes in a single batch
	// transaction.
	for _, addrIndex := range addrIndexes {
		// The index is stored purely in the key.
		packedIndex := addrIndexToKey(addrIndex)
		batch.Put(packedIndex, blankData)
	}

	// Update tip of addrindex.
	newIndexTip := make([]byte, 40, 40)
	copy(newIndexTip[0:32], blkSha[:])
	binary.LittleEndian.PutUint64(newIndexTip[32:40], uint64(blkHeight))
	batch.Put(addrIndexMetaDataKey, newIndexTip)

	// Ensure we're writing an address index version
	newIndexVersion := make([]byte, 2, 2)
	binary.LittleEndian.PutUint16(newIndexVersion[0:2],
		uint16(addrIndexCurrentVersion))
	batch.Put(addrIndexVersionKey, newIndexVersion)

	if err := db.lDb.Write(batch, db.wo); err != nil {
		return err
	}

	db.lastAddrIndexBlkIdx = blkHeight
	db.lastAddrIndexBlkSha = *blkSha

	return nil
}

// DropAddrIndexForBlock drops the address index db for a given block/height.
func (db *LevelDb) DropAddrIndexForBlock(blkSha *chainhash.Hash,
	blkHeight int64, addrIndexes database.BlockAddrIndex) (rerr error) {
	db.dbLock.Lock()
	defer db.dbLock.Unlock()
	defer db.lbatch.Reset()

	batch := db.lBatch()

	defer func() {
		if rerr == nil {
			rerr = db.lDb.Write(batch, db.wo)
		} else {
			batch.Reset()
		}
	}()

	tipIdx := db.lastAddrIndexBlkIdx
	tipHash := db.lastAddrIndexBlkSha

	if tipIdx != blkHeight || !tipHash.IsEqual(blkSha) {
		return fmt.Errorf("expected to receive a removal of hash %v, height %v"+
			", but instead received hash %v, height %v",
			tipHash, tipIdx, blkSha, blkHeight)
	}

	// Write all data for the new address indexes in a single batch
	// transaction.
	for _, addrIndex := range addrIndexes {
		// The index is stored purely in the key.
		packedIndex := addrIndexToKey(addrIndex)
		batch.Delete(packedIndex)
	}

	parentHash, _, err := db.getBlkByHeight(blkHeight - 1)
	if err != nil {
		return err
	}
	phb := *parentHash

	// Update tip of addrindex.
	newIndexTip := make([]byte, 40, 40)
	copy(newIndexTip[0:32], phb[:])
	binary.LittleEndian.PutUint64(newIndexTip[32:40], uint64(blkHeight-1))
	batch.Put(addrIndexMetaDataKey, newIndexTip)

	// Ensure we're writing an address index version
	newIndexVersion := make([]byte, 2, 2)
	binary.LittleEndian.PutUint16(newIndexVersion[0:2],
		uint16(addrIndexCurrentVersion))
	batch.Put(addrIndexVersionKey, newIndexVersion)

	if err := db.lDb.Write(batch, db.wo); err != nil {
		return err
	}

	db.lastAddrIndexBlkIdx = blkHeight - 1
	db.lastAddrIndexBlkSha = phb

	return nil
}

// PurgeAddrIndex deletes the entire addrindex stored within the DB.
// It also resets the cached in-memory metadata about the addr index.
func (db *LevelDb) PurgeAddrIndex() error {
	db.dbLock.Lock()
	defer db.dbLock.Unlock()

	batch := db.lBatch()
	defer batch.Reset()

	// Delete the entire index along with any metadata about it.
	iter := db.lDb.NewIterator(bytesPrefix(addrIndexKeyPrefix), db.ro)
	numInBatch := 0
	for iter.Next() {
		key := iter.Key()
		// With a 24-bit index key prefix, 1 in every 2^24 keys is a collision.
		// We check the length to make sure we only delete address index keys.
		if len(key) == addrIndexKeyLength {
			batch.Delete(key)
			numInBatch++
		}

		// Delete in chunks to potentially avoid very large batches.
		if numInBatch >= batchDeleteThreshold {
			if err := db.lDb.Write(batch, db.wo); err != nil {
				iter.Release()
				return err
			}
			batch.Reset()
			numInBatch = 0
		}
	}
	iter.Release()
	if err := iter.Error(); err != nil {
		return err
	}

	batch.Delete(addrIndexMetaDataKey)
	batch.Delete(addrIndexVersionKey)

	if err := db.lDb.Write(batch, db.wo); err != nil {
		return err
	}

	db.lastAddrIndexBlkIdx = -1
	db.lastAddrIndexBlkSha = chainhash.Hash{}

	return nil
}

// deleteOldAddrIndex deletes the entire addrindex stored within the DB for a
// 2-byte addrIndexKeyPrefix. It also resets the cached in-memory metadata about
// the addr index.
func (db *LevelDb) deleteOldAddrIndex() error {
	db.dbLock.Lock()
	defer db.dbLock.Unlock()

	batch := db.lBatch()
	defer batch.Reset()

	// Delete the entire index along with any metadata about it.
	iter := db.lDb.NewIterator(bytesPrefix([]byte("a-")), db.ro)
	numInBatch := 0
	for iter.Next() {
		key := iter.Key()
		// With a 24-bit index key prefix, 1 in every 2^24 keys is a collision.
		// We check the length to make sure we only delete address index keys.
		// We also check the last two bytes to make sure the suffix doesn't
		// match other types of index that are 34 bytes long.
		if len(key) == 34 && !bytes.HasSuffix(key, recordSuffixTx) &&
			!bytes.HasSuffix(key, recordSuffixSpentTx) {
			batch.Delete(key)
			numInBatch++
		}

		// Delete in chunks to potentially avoid very large batches.
		if numInBatch >= batchDeleteThreshold {
			if err := db.lDb.Write(batch, db.wo); err != nil {
				iter.Release()
				return err
			}
			batch.Reset()
			numInBatch = 0
		}
	}
	iter.Release()
	if err := iter.Error(); err != nil {
		return err
	}

	batch.Delete(addrIndexMetaDataKey)
	batch.Delete(addrIndexVersionKey)

	if err := db.lDb.Write(batch, db.wo); err != nil {
		return err
	}

	db.lastAddrIndexBlkIdx = -1
	db.lastAddrIndexBlkSha = chainhash.Hash{}

	return nil
}<|MERGE_RESOLUTION|>--- conflicted
+++ resolved
@@ -49,14 +49,9 @@
 var addrIndexVersionKey = []byte("addrindexversion")
 
 type txUpdateObj struct {
-<<<<<<< HEAD
 	txSha     *chainhash.Hash
-	blkHeight int64
+	blkHeight int32
 	blkIndex  uint32
-=======
-	txSha     *wire.ShaHash
-	blkHeight int32
->>>>>>> 0280fa02
 	txoff     int
 	txlen     int
 	ntxout    int
@@ -65,12 +60,8 @@
 }
 
 type spentTx struct {
-<<<<<<< HEAD
-	blkHeight int64
+	blkHeight int32
 	blkIndex  uint32
-=======
-	blkHeight int32
->>>>>>> 0280fa02
 	txoff     int
 	txlen     int
 	numTxO    int
@@ -81,20 +72,8 @@
 	delete bool
 }
 
-<<<<<<< HEAD
 // InsertTx inserts a tx hash and its associated data into the database.
-func (db *LevelDb) InsertTx(txsha *chainhash.Hash, height int64, idx uint32, txoff int, txlen int, spentbuf []byte) (err error) {
-=======
-type txAddrIndex struct {
-	hash160   [ripemd160.Size]byte
-	blkHeight int32
-	txoffset  int
-	txlen     int
-}
-
-// InsertTx inserts a tx hash and its associated data into the database.
-func (db *LevelDb) InsertTx(txsha *wire.ShaHash, height int32, txoff int, txlen int, spentbuf []byte) (err error) {
->>>>>>> 0280fa02
+func (db *LevelDb) InsertTx(txsha *chainhash.Hash, height int32, idx uint32, txoff int, txlen int, spentbuf []byte) (err error) {
 	db.dbLock.Lock()
 	defer db.dbLock.Unlock()
 
@@ -103,11 +82,7 @@
 
 // insertTx inserts a tx hash and its associated data into the database.
 // Must be called with db lock held.
-<<<<<<< HEAD
-func (db *LevelDb) insertTx(txSha *chainhash.Hash, height int64, idx uint32, txoff int, txlen int, spentbuf []byte) (err error) {
-=======
-func (db *LevelDb) insertTx(txSha *wire.ShaHash, height int32, txoff int, txlen int, spentbuf []byte) (err error) {
->>>>>>> 0280fa02
+func (db *LevelDb) insertTx(txSha *chainhash.Hash, height int32, idx uint32, txoff int, txlen int, spentbuf []byte) (err error) {
 	var txU txUpdateObj
 
 	txU.txSha = txSha
@@ -140,11 +115,7 @@
 	return txW[:]
 }
 
-<<<<<<< HEAD
-func (db *LevelDb) getTxData(txsha *chainhash.Hash) (int64, uint32, int, int, []byte, error) {
-=======
-func (db *LevelDb) getTxData(txsha *wire.ShaHash) (int32, int, int, []byte, error) {
->>>>>>> 0280fa02
+func (db *LevelDb) getTxData(txsha *chainhash.Hash) (int32, uint32, int, int, []byte, error) {
 	key := shaTxToKey(txsha)
 	buf, err := db.lDb.Get(key, db.ro)
 	if err != nil {
@@ -159,11 +130,7 @@
 	spentBuf := make([]byte, len(buf)-20)
 	copy(spentBuf, buf[20:])
 
-<<<<<<< HEAD
-	return int64(blkHeight), blkIndex, int(txOff), int(txLen), spentBuf, nil
-=======
-	return int32(blkHeight), int(txOff), int(txLen), spentBuf, nil
->>>>>>> 0280fa02
+	return int32(blkHeight), blkIndex, int(txOff), int(txLen), spentBuf, nil
 }
 
 func (db *LevelDb) getTxFullySpent(txsha *chainhash.Hash) ([]*spentTx, error) {
@@ -190,12 +157,8 @@
 		numTxO := binary.LittleEndian.Uint32(buf[offset+20 : offset+24])
 
 		sTx := spentTx{
-<<<<<<< HEAD
-			blkHeight: int64(blkHeight),
+			blkHeight: int32(blkHeight),
 			blkIndex:  blkIndex,
-=======
-			blkHeight: int32(blkHeight),
->>>>>>> 0280fa02
 			txoff:     int(txOff),
 			txlen:     int(txLen),
 			numTxO:    int(numTxO),
@@ -315,14 +278,9 @@
 }
 
 // fetchTxDataBySha returns several pieces of data regarding the given sha.
-<<<<<<< HEAD
-func (db *LevelDb) fetchTxDataBySha(txsha *chainhash.Hash) (rtx *wire.MsgTx, rblksha *chainhash.Hash, rheight int64, ridx uint32, rtxspent []byte, err error) {
-	var blkHeight int64
+func (db *LevelDb) fetchTxDataBySha(txsha *chainhash.Hash) (rtx *wire.MsgTx, rblksha *chainhash.Hash, rheight int32, ridx uint32, rtxspent []byte, err error) {
+	var blkHeight int32
 	var blkIndex uint32
-=======
-func (db *LevelDb) fetchTxDataBySha(txsha *wire.ShaHash) (rtx *wire.MsgTx, rblksha *wire.ShaHash, rheight int32, rtxspent []byte, err error) {
-	var blkHeight int32
->>>>>>> 0280fa02
 	var txspent []byte
 	var txOff, txLen int
 
@@ -340,13 +298,8 @@
 
 // fetchTxDataByLoc returns several pieces of data regarding the given tx
 // located by the block/offset/size location
-<<<<<<< HEAD
-func (db *LevelDb) fetchTxDataByLoc(blkHeight int64, txOff int, txLen int, txspent []byte) (rtx *wire.MsgTx, rblksha *chainhash.Hash, rheight int64, rtxspent []byte, err error) {
+func (db *LevelDb) fetchTxDataByLoc(blkHeight int32, txOff int, txLen int, txspent []byte) (rtx *wire.MsgTx, rblksha *chainhash.Hash, rheight int32, rtxspent []byte, err error) {
 	var blksha *chainhash.Hash
-=======
-func (db *LevelDb) fetchTxDataByLoc(blkHeight int32, txOff int, txLen int, txspent []byte) (rtx *wire.MsgTx, rblksha *wire.ShaHash, rheight int32, rtxspent []byte, err error) {
-	var blksha *wire.ShaHash
->>>>>>> 0280fa02
 	var blkbuf []byte
 
 	blksha, blkbuf, err = db.getBlkByHeight(blkHeight)
@@ -458,7 +411,6 @@
 }
 
 // unpackTxIndex deserializes the raw bytes of a address tx index.
-<<<<<<< HEAD
 func unpackTxIndex(rawIndex [database.AddrIndexKeySize]byte) *database.TxAddrIndex {
 	var addr [ripemd160.Size]byte
 	copy(addr[:], rawIndex[3:23])
@@ -467,13 +419,6 @@
 		Height:   binary.BigEndian.Uint32(rawIndex[23:27]),
 		TxOffset: binary.BigEndian.Uint32(rawIndex[27:31]),
 		TxLen:    binary.BigEndian.Uint32(rawIndex[31:35]),
-=======
-func unpackTxIndex(rawIndex [12]byte) *txAddrIndex {
-	return &txAddrIndex{
-		blkHeight: int32(binary.BigEndian.Uint32(rawIndex[0:4])),
-		txoffset:  int(binary.BigEndian.Uint32(rawIndex[4:8])),
-		txlen:     int(binary.BigEndian.Uint32(rawIndex[8:12])),
->>>>>>> 0280fa02
 	}
 }
 
@@ -601,12 +546,8 @@
 // append-only list for the stored value. However, this add unnecessary
 // overhead when storing and retrieving since the entire list must
 // be fetched each time.
-<<<<<<< HEAD
 func (db *LevelDb) UpdateAddrIndexForBlock(blkSha *chainhash.Hash,
-	blkHeight int64, addrIndexes database.BlockAddrIndex) error {
-=======
-func (db *LevelDb) UpdateAddrIndexForBlock(blkSha *wire.ShaHash, blkHeight int32, addrIndex database.BlockAddrIndex) error {
->>>>>>> 0280fa02
+	blkHeight int32, addrIndexes database.BlockAddrIndex) error {
 	db.dbLock.Lock()
 	defer db.dbLock.Unlock()
 
