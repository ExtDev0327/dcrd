--- conflicted
+++ resolved
@@ -44,11 +44,7 @@
 
 // FetchBlockHeightBySha returns the block height for the given hash.  This is
 // part of the database.Db interface implementation.
-<<<<<<< HEAD
-func (db *LevelDb) FetchBlockHeightBySha(sha *chainhash.Hash) (int64, error) {
-=======
-func (db *LevelDb) FetchBlockHeightBySha(sha *wire.ShaHash) (int32, error) {
->>>>>>> 0280fa02
+func (db *LevelDb) FetchBlockHeightBySha(sha *chainhash.Hash) (int32, error) {
 	db.dbLock.Lock()
 	defer db.dbLock.Unlock()
 
@@ -78,11 +74,7 @@
 	return bh, err
 }
 
-<<<<<<< HEAD
-func (db *LevelDb) getBlkLoc(sha *chainhash.Hash) (int64, error) {
-=======
-func (db *LevelDb) getBlkLoc(sha *wire.ShaHash) (int32, error) {
->>>>>>> 0280fa02
+func (db *LevelDb) getBlkLoc(sha *chainhash.Hash) (int32, error) {
 	key := shaBlkToKey(sha)
 
 	data, err := db.lDb.Get(key, db.ro)
@@ -99,11 +91,7 @@
 	return int32(blkHeight), nil
 }
 
-<<<<<<< HEAD
-func (db *LevelDb) getBlkByHeight(blkHeight int64) (rsha *chainhash.Hash, rbuf []byte, err error) {
-=======
-func (db *LevelDb) getBlkByHeight(blkHeight int32) (rsha *wire.ShaHash, rbuf []byte, err error) {
->>>>>>> 0280fa02
+func (db *LevelDb) getBlkByHeight(blkHeight int32) (rsha *chainhash.Hash, rbuf []byte, err error) {
 	var blkVal []byte
 
 	key := int64ToKey(int64(blkHeight))
@@ -124,13 +112,8 @@
 	return &sha, blockdata, nil
 }
 
-<<<<<<< HEAD
-func (db *LevelDb) getBlk(sha *chainhash.Hash) (rblkHeight int64, rbuf []byte, err error) {
-	var blkHeight int64
-=======
-func (db *LevelDb) getBlk(sha *wire.ShaHash) (rblkHeight int32, rbuf []byte, err error) {
+func (db *LevelDb) getBlk(sha *chainhash.Hash) (rblkHeight int32, rbuf []byte, err error) {
 	var blkHeight int32
->>>>>>> 0280fa02
 
 	blkHeight, err = db.getBlkLoc(sha)
 	if err != nil {
@@ -146,11 +129,7 @@
 	return blkHeight, buf, nil
 }
 
-<<<<<<< HEAD
-func (db *LevelDb) setBlk(sha *chainhash.Hash, blkHeight int64, buf []byte) {
-=======
-func (db *LevelDb) setBlk(sha *wire.ShaHash, blkHeight int32, buf []byte) {
->>>>>>> 0280fa02
+func (db *LevelDb) setBlk(sha *chainhash.Hash, blkHeight int32, buf []byte) {
 	// serialize
 	var lw [8]byte
 	binary.LittleEndian.PutUint64(lw[0:8], uint64(blkHeight))
@@ -169,11 +148,7 @@
 // insertSha stores a block hash and its associated data block with a
 // previous sha of `prevSha'.
 // insertSha shall be called with db lock held
-<<<<<<< HEAD
-func (db *LevelDb) insertBlockData(sha *chainhash.Hash, prevSha *chainhash.Hash, buf []byte) (int64, error) {
-=======
-func (db *LevelDb) insertBlockData(sha *wire.ShaHash, prevSha *wire.ShaHash, buf []byte) (int32, error) {
->>>>>>> 0280fa02
+func (db *LevelDb) insertBlockData(sha *chainhash.Hash, prevSha *chainhash.Hash, buf []byte) (int32, error) {
 	oBlkHeight, err := db.getBlkLoc(prevSha)
 	if err != nil {
 		// check current block count
@@ -202,15 +177,9 @@
 }
 
 // fetchSha returns the datablock for the given ShaHash.
-<<<<<<< HEAD
 func (db *LevelDb) fetchSha(sha *chainhash.Hash) (rbuf []byte,
-	rblkHeight int64, err error) {
-	var blkHeight int64
-=======
-func (db *LevelDb) fetchSha(sha *wire.ShaHash) (rbuf []byte,
 	rblkHeight int32, err error) {
 	var blkHeight int32
->>>>>>> 0280fa02
 	var buf []byte
 
 	blkHeight, buf, err = db.getBlk(sha)
@@ -242,11 +211,7 @@
 
 // FetchBlockShaByHeight returns a block hash based on its height in the
 // block chain.
-<<<<<<< HEAD
-func (db *LevelDb) FetchBlockShaByHeight(height int64) (sha *chainhash.Hash, err error) {
-=======
-func (db *LevelDb) FetchBlockShaByHeight(height int32) (sha *wire.ShaHash, err error) {
->>>>>>> 0280fa02
+func (db *LevelDb) FetchBlockShaByHeight(height int32) (sha *chainhash.Hash, err error) {
 	db.dbLock.Lock()
 	defer db.dbLock.Unlock()
 
@@ -255,13 +220,9 @@
 
 // fetchBlockShaByHeight returns a block hash based on its height in the
 // block chain.
-<<<<<<< HEAD
-func (db *LevelDb) fetchBlockShaByHeight(height int64) (rsha *chainhash.Hash, err error) {
-	key := int64ToKey(height)
-=======
-func (db *LevelDb) fetchBlockShaByHeight(height int32) (rsha *wire.ShaHash, err error) {
+func (db *LevelDb) fetchBlockShaByHeight(height int32) (rsha *chainhash.Hash, err error) {
 	key := int64ToKey(int64(height))
->>>>>>> 0280fa02
+	key := int64ToKey(int64(height))
 
 	blkVal, err := db.lDb.Get(key, db.ro)
 	if err != nil {
@@ -279,11 +240,7 @@
 // heights.  Fetch is inclusive of the start height and exclusive of the
 // ending height. To fetch all hashes from the start height until no
 // more are present, use the special id `AllShas'.
-<<<<<<< HEAD
-func (db *LevelDb) FetchHeightRange(startHeight, endHeight int64) (rshalist []chainhash.Hash, err error) {
-=======
-func (db *LevelDb) FetchHeightRange(startHeight, endHeight int32) (rshalist []wire.ShaHash, err error) {
->>>>>>> 0280fa02
+func (db *LevelDb) FetchHeightRange(startHeight, endHeight int32) (rshalist []chainhash.Hash, err error) {
 	db.dbLock.Lock()
 	defer db.dbLock.Unlock()
 
@@ -320,11 +277,7 @@
 // NewestSha returns the hash and block height of the most recent (end) block of
 // the block chain.  It will return the zero hash, -1 for the block height, and
 // no error (nil) if there are not any blocks in the database yet.
-<<<<<<< HEAD
-func (db *LevelDb) NewestSha() (rsha *chainhash.Hash, rblkid int64, err error) {
-=======
-func (db *LevelDb) NewestSha() (rsha *wire.ShaHash, rblkid int32, err error) {
->>>>>>> 0280fa02
+func (db *LevelDb) NewestSha() (rsha *chainhash.Hash, rblkid int32, err error) {
 	db.dbLock.Lock()
 	defer db.dbLock.Unlock()
 
@@ -363,11 +316,7 @@
 // updated accordingly by functions that modify the state. This function is
 // used on start up to load the info into memory. Callers will use the public
 // version of this function below, which returns our cached copy.
-<<<<<<< HEAD
-func (db *LevelDb) fetchAddrIndexTip() (*chainhash.Hash, int64, error) {
-=======
-func (db *LevelDb) fetchAddrIndexTip() (*wire.ShaHash, int32, error) {
->>>>>>> 0280fa02
+func (db *LevelDb) fetchAddrIndexTip() (*chainhash.Hash, int32, error) {
 	db.dbLock.Lock()
 	defer db.dbLock.Unlock()
 
@@ -388,11 +337,7 @@
 // block whose transactions have been indexed by address. It will return
 // ErrAddrIndexDoesNotExist along with a zero hash, and -1 if the
 // addrindex hasn't yet been built up.
-<<<<<<< HEAD
-func (db *LevelDb) FetchAddrIndexTip() (*chainhash.Hash, int64, error) {
-=======
-func (db *LevelDb) FetchAddrIndexTip() (*wire.ShaHash, int32, error) {
->>>>>>> 0280fa02
+func (db *LevelDb) FetchAddrIndexTip() (*chainhash.Hash, int32, error) {
 	db.dbLock.Lock()
 	defer db.dbLock.Unlock()
 
