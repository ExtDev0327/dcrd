--- conflicted
+++ resolved
@@ -1650,11 +1650,7 @@
 		ChainParams:      sp.server.chainParams,
 		Services:         sp.server.services,
 		DisableRelayTx:   cfg.BlocksOnly,
-<<<<<<< HEAD
-		ProtocolVersion:  wire.BIP0111Version,
-=======
 		ProtocolVersion:  wire.SendHeadersVersion,
->>>>>>> 1b234102
 	}
 }
 
