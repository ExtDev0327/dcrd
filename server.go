--- conflicted
+++ resolved
@@ -626,15 +626,10 @@
 	newInv := wire.NewMsgInvSizeHint(uint(len(msg.InvList)))
 	for _, invVect := range msg.InvList {
 		if invVect.Type == wire.InvTypeTx {
-			peerLog.Tracef("Ignoring tx %v in inv from %v -- "+
-				"blocksonly enabled", invVect.Hash, p)
-			if p.ProtocolVersion() >= wire.BIP0037Version {
-				peerLog.Infof("Peer %v is announcing "+
-					"transactions -- disconnecting", p)
-				p.Disconnect()
-				return
-			}
-			continue
+			peerLog.Infof("Peer %v is announcing transactions -- "+
+				"disconnecting", p)
+			p.Disconnect()
+			return
 		}
 		err := newInv.AddInvVect(invVect)
 		if err != nil {
@@ -1626,13 +1621,8 @@
 		UserAgentVersion: userAgentVersion,
 		ChainParams:      sp.server.chainParams,
 		Services:         sp.server.services,
-<<<<<<< HEAD
-		DisableRelayTx:   false,
+		DisableRelayTx:   cfg.BlocksOnly,
 		ProtocolVersion:  wire.BIP0111Version,
-=======
-		DisableRelayTx:   cfg.BlocksOnly,
-		ProtocolVersion:  70011,
->>>>>>> d1e493f4
 	}
 }
 
