// Copyright (c) 2013-2016 The btcsuite developers
// Copyright (c) 2015-2016 The Decred developers
// Use of this source code is governed by an ISC
// license that can be found in the LICENSE file.

package blockchain

import (
	"encoding/binary"
	"fmt"
	"math"
	"time"

	"github.com/decred/dcrd/blockchain/stake"
	"github.com/decred/dcrd/chaincfg/chainhash"
	"github.com/decred/dcrd/txscript"
	"github.com/decred/dcrutil"
)

// checkCoinbaseUniqueHeight checks to ensure that for all blocks height > 1
// that the coinbase contains the height encoding to make coinbase hash collisions
// impossible.
func checkCoinbaseUniqueHeight(blockHeight int64, block *dcrutil.Block) error {
	// Coinbase TxOut[0] is always tax, TxOut[1] is always
	// height + extranonce, so at least two outputs must
	// exist.
	if len(block.MsgBlock().Transactions[0].TxOut) < 2 {
		str := fmt.Sprintf("block %v is missing necessary coinbase "+
			"outputs", block.Hash())
		return ruleError(ErrFirstTxNotCoinbase, str)
	}

	// The first 4 bytes of the NullData output must be the
	// encoded height of the block, so that every coinbase
	// created has a unique transaction hash.
	nullData, err := txscript.GetNullDataContent(
		block.MsgBlock().Transactions[0].TxOut[1].Version,
		block.MsgBlock().Transactions[0].TxOut[1].PkScript)
	if err != nil {
		str := fmt.Sprintf("block %v txOut 1 has wrong pkScript "+
			"type", block.Hash())
		return ruleError(ErrFirstTxNotCoinbase, str)
	}

	if len(nullData) < 4 {
		str := fmt.Sprintf("block %v txOut 1 has too short nullData "+
			"push to contain height", block.Hash())
		return ruleError(ErrFirstTxNotCoinbase, str)
	}

	// Check the height and ensure it is correct.
	cbHeight := binary.LittleEndian.Uint32(nullData[0:4])
	if cbHeight != uint32(blockHeight) {
		prevBlock := block.MsgBlock().Header.PrevBlock
		str := fmt.Sprintf("block %v txOut 1 has wrong height in "+
			"coinbase; want %v, got %v; prevBlock %v, header height %v",
			block.Hash(), blockHeight, cbHeight, prevBlock,
			block.MsgBlock().Header.Height)
		return ruleError(ErrCoinbaseHeight, str)
	}

	return nil
}

// IsFinalizedTransaction determines whether or not a transaction is finalized.
func IsFinalizedTransaction(tx *dcrutil.Tx, blockHeight int64,
	blockTime time.Time) bool {
	msgTx := tx.MsgTx()

	// Lock time of zero means the transaction is finalized.
	lockTime := msgTx.LockTime
	if lockTime == 0 {
		return true
	}

	// The lock time field of a transaction is either a block height at
	// which the transaction is finalized or a timestamp depending on if the
	// value is before the txscript.LockTimeThreshold.  When it is under the
	// threshold it is a block height.
	blockTimeOrHeight := int64(0)
	if lockTime < txscript.LockTimeThreshold {
		blockTimeOrHeight = blockHeight
	} else {
		blockTimeOrHeight = blockTime.Unix()
	}
	if int64(lockTime) < blockTimeOrHeight {
		return true
	}

	// At this point, the transaction's lock time hasn't occurred yet, but
	// the transaction might still be finalized if the sequence number
	// for all transaction inputs is maxed out.
	for _, txIn := range msgTx.TxIn {
		if txIn.Sequence != math.MaxUint32 {
			return false
		}
	}
	return true
}

// checkBlockContext peforms several validation checks on the block which depend
// on its position within the block chain.
//
// The flags modify the behavior of this function as follows:
//  - BFFastAdd: The transaction are not checked to see if they are finalized
//    and the somewhat expensive duplication transaction check is not performed.
//
// The flags are also passed to checkBlockHeaderContext.  See its documentation
// for how the flags modify its behavior.
func (b *BlockChain) checkBlockContext(block *dcrutil.Block, prevNode *blockNode, flags BehaviorFlags) error {
	// The genesis block is valid by definition.
	if prevNode == nil {
		return nil
	}

	// Perform all block header related validation checks.
	header := &block.MsgBlock().Header
	err := b.checkBlockHeaderContext(header, prevNode, flags)
	if err != nil {
		return err
	}

	fastAdd := flags&BFFastAdd == BFFastAdd
	if !fastAdd {
		// A block must not exceed the maximum allowed size as defined
		// by the network parameters and the current status of any hard
		// fork votes to change it when serialized.
		maxBlockSize, err := b.maxBlockSize(prevNode)
		if err != nil {
			return err
		}
		serializedSize := int64(block.MsgBlock().Header.Size)
		if serializedSize > maxBlockSize {
			str := fmt.Sprintf("serialized block is too big - "+
				"got %d, max %d", serializedSize,
				maxBlockSize)
			return ruleError(ErrBlockTooBig, str)
		}

		// The height of this block is one more than the referenced
		// previous block.
		blockHeight := prevNode.height + 1

		// Ensure all transactions in the block are finalized.
		for _, tx := range block.Transactions() {
			if !IsFinalizedTransaction(tx, blockHeight,
				header.Timestamp) {

				str := fmt.Sprintf("block contains unfinalized regular "+
					"transaction %v", tx.Hash())
				return ruleError(ErrUnfinalizedTx, str)
			}
		}
		for _, stx := range block.STransactions() {
			if !IsFinalizedTransaction(stx, blockHeight,
				header.Timestamp) {

				str := fmt.Sprintf("block contains unfinalized stake "+
					"transaction %v", stx.Hash())
				return ruleError(ErrUnfinalizedTx, str)
			}
		}

		// Check that the node is at the correct height in the blockchain,
		// as specified in the block header.
		if blockHeight != int64(block.MsgBlock().Header.Height) {
			errStr := fmt.Sprintf("Block header height invalid; expected %v"+
				" but %v was found", blockHeight, header.Height)
			return ruleError(ErrBadBlockHeight, errStr)
		}

		// Check that the coinbase contains at minimum the block
		// height in output 1.
		if blockHeight > 1 {
			err := checkCoinbaseUniqueHeight(blockHeight, block)
			if err != nil {
				return err
			}
		}
	}

	return nil
}

// ticketsSpentInBlock fetches a list of tickets that were spent in the
// block.
func ticketsSpentInBlock(bl *dcrutil.Block) []chainhash.Hash {
	var tickets []chainhash.Hash
	for _, stx := range bl.MsgBlock().STransactions {
		if stake.DetermineTxType(stx) == stake.TxTypeSSGen {
			tickets = append(tickets, stx.TxIn[1].PreviousOutPoint.Hash)
		}
	}

	return tickets
}

// ticketsRevokedInBlock fetches a list of tickets that were revoked in the
// block.
func ticketsRevokedInBlock(bl *dcrutil.Block) []chainhash.Hash {
	var tickets []chainhash.Hash
	for _, stx := range bl.MsgBlock().STransactions {
		if stake.DetermineTxType(stx) == stake.TxTypeSSRtx {
			tickets = append(tickets, stx.TxIn[0].PreviousOutPoint.Hash)
		}
	}

	return tickets
}

// voteBitsInBlock returns a list of vote bits for the voters in this block.
func voteBitsInBlock(bl *dcrutil.Block) []VoteVersionTuple {
	var voteBits []VoteVersionTuple
	for _, stx := range bl.MsgBlock().STransactions {
		if is, _ := stake.IsSSGen(stx); !is {
			continue
		}

		voteBits = append(voteBits, VoteVersionTuple{
			Version: stake.SSGenVersion(stx),
			Bits:    stake.SSGenVoteBits(stx),
		})
	}

	return voteBits
}

// maybeAcceptBlock potentially accepts a block into the block chain and, if
// accepted, returns whether or not it is on the main chain.  It performs
// several validation checks which depend on its position within the block chain
// before adding it.  The block is expected to have already gone through
// ProcessBlock before calling this function with it.
//
// The flags modify the behavior of this function as follows:
//  - BFDryRun: The memory chain index will not be pruned and no accept
//    notification will be sent since the block is not being accepted.
//
// This function MUST be called with the chain state lock held (for writes).
<<<<<<< HEAD
func (b *BlockChain) maybeAcceptBlock(block *dcrutil.Block,
	flags BehaviorFlags) (bool, error) {
=======
func (b *BlockChain) maybeAcceptBlock(block *btcutil.Block, flags BehaviorFlags) (bool, error) {
>>>>>>> 77913ad2
	dryRun := flags&BFDryRun == BFDryRun

	// Get a block node for the block previous to this one.  Will be nil
	// if this is the genesis block.
	prevNode, err := b.getPrevNodeFromBlock(block)
	if err != nil {
<<<<<<< HEAD
		log.Debugf("getPrevNodeFromBlock: %v", err)
=======
		log.Errorf("getPrevNodeFromBlock: %v", err)
>>>>>>> 77913ad2
		return false, err
	}

	blockHeight := block.Height()

	// The block must pass all of the validation rules which depend on the
	// position of the block within the block chain.
	err = b.checkBlockContext(block, prevNode, flags)
	if err != nil {
		return false, err
	}

	// Prune stake nodes and block nodes which are no longer needed before
	// creating a new node.
	if !dryRun {
		err := b.pruner.pruneChainIfNeeded()
		if err != nil {
			return false, err
		}
	}

	// Create a new block node for the block and add it to the in-memory
	// block chain (could be either a side chain or the main chain).
	blockHeader := &block.MsgBlock().Header
	newNode := newBlockNode(blockHeader, ticketsSpentInBlock(block),
		ticketsRevokedInBlock(block), voteBitsInBlock(block))
	if prevNode != nil {
		newNode.parent = prevNode
		newNode.height = blockHeight
		newNode.workSum.Add(prevNode.workSum, newNode.workSum)
	}

	// Fetching a stake node could enable a new DoS vector, so restrict
	// this only to blocks that are recent in history.
	if newNode.height < b.bestNode.height-minMemoryNodes {
		newNode.stakeNode, err = b.fetchStakeNode(newNode)
		if err != nil {
			return false, err
		}
		newNode.stakeUndoData = newNode.stakeNode.UndoData()
	}

	// Connect the passed block to the chain while respecting proper chain
	// selection according to the chain with the most proof of work.  This
	// also handles validation of the transaction scripts.
<<<<<<< HEAD
	var onMainChain bool
	onMainChain, err = b.connectBestChain(newNode, block, flags)
=======
	isMainChain, err := b.connectBestChain(newNode, block, flags)
>>>>>>> 77913ad2
	if err != nil {
		return false, err
	}

	// Notify the caller that the new block was accepted into the block
	// chain.  The caller would typically want to react by relaying the
	// inventory to other peers.
	if !dryRun {
		b.chainLock.Unlock()
		b.sendNotification(NTBlockAccepted,
			&BlockAcceptedNtfnsData{onMainChain, block})
		b.chainLock.Lock()
	}

<<<<<<< HEAD
	return onMainChain, nil
=======
	return isMainChain, nil
>>>>>>> 77913ad2
}<|MERGE_RESOLUTION|>--- conflicted
+++ resolved
@@ -236,23 +236,14 @@
 //    notification will be sent since the block is not being accepted.
 //
 // This function MUST be called with the chain state lock held (for writes).
-<<<<<<< HEAD
-func (b *BlockChain) maybeAcceptBlock(block *dcrutil.Block,
-	flags BehaviorFlags) (bool, error) {
-=======
-func (b *BlockChain) maybeAcceptBlock(block *btcutil.Block, flags BehaviorFlags) (bool, error) {
->>>>>>> 77913ad2
+func (b *BlockChain) maybeAcceptBlock(block *dcrutil.Block, flags BehaviorFlags) (bool, error) {
 	dryRun := flags&BFDryRun == BFDryRun
 
 	// Get a block node for the block previous to this one.  Will be nil
 	// if this is the genesis block.
 	prevNode, err := b.getPrevNodeFromBlock(block)
 	if err != nil {
-<<<<<<< HEAD
 		log.Debugf("getPrevNodeFromBlock: %v", err)
-=======
-		log.Errorf("getPrevNodeFromBlock: %v", err)
->>>>>>> 77913ad2
 		return false, err
 	}
 
@@ -298,12 +289,7 @@
 	// Connect the passed block to the chain while respecting proper chain
 	// selection according to the chain with the most proof of work.  This
 	// also handles validation of the transaction scripts.
-<<<<<<< HEAD
-	var onMainChain bool
-	onMainChain, err = b.connectBestChain(newNode, block, flags)
-=======
 	isMainChain, err := b.connectBestChain(newNode, block, flags)
->>>>>>> 77913ad2
 	if err != nil {
 		return false, err
 	}
@@ -314,13 +300,9 @@
 	if !dryRun {
 		b.chainLock.Unlock()
 		b.sendNotification(NTBlockAccepted,
-			&BlockAcceptedNtfnsData{onMainChain, block})
+			&BlockAcceptedNtfnsData{isMainChain, block})
 		b.chainLock.Lock()
 	}
 
-<<<<<<< HEAD
-	return onMainChain, nil
-=======
 	return isMainChain, nil
->>>>>>> 77913ad2
 }