// Copyright (c) 2014-2016 The btcsuite developers
// Copyright (c) 2015-2016 The Decred developers
// Use of this source code is governed by an ISC
// license that can be found in the LICENSE file.

package blockchain_test

import (
	"fmt"
	"math/big"
	"os"
	"path/filepath"

	"github.com/decred/dcrd/blockchain"
	"github.com/decred/dcrd/chaincfg"
	"github.com/decred/dcrd/database"
	_ "github.com/decred/dcrd/database/ffldb"
	"github.com/decred/dcrutil"
)

// This example demonstrates how to create a new chain instance and use
// ProcessBlock to attempt to attempt add a block to the chain.  As the package
// overview documentation describes, this includes all of the Decred consensus
// rules.  This example intentionally attempts to insert a duplicate genesis
// block to illustrate how an invalid block is handled.
func ExampleBlockChain_ProcessBlock() {
	// Create a new database to store the accepted blocks into.  Typically
	// this would be opening an existing database and would not be deleting
	// and creating a new database like this, but it is done here so this is
	// a complete working example and does not leave temporary files laying
	// around.
	dbPath := filepath.Join(os.TempDir(), "exampleprocessblock")
	_ = os.RemoveAll(dbPath)
	db, err := database.Create("ffldb", dbPath, chaincfg.MainNetParams.Net)
	if err != nil {
		fmt.Printf("Failed to create database: %v\n", err)
		return
	}
	defer os.RemoveAll(dbPath)
	defer db.Close()

	// Create a new BlockChain instance using the underlying database for
	// the main bitcoin network.  This example does not demonstrate some
	// of the other available configuration options such as specifying a
	// notification callback and signature cache.  Also, the caller would
	// ordinarily keep a reference to the median time source and add time
	// values obtained from other peers on the network so the local time is
	// adjusted to be in agreement with other peers.
	chain, err := blockchain.New(&blockchain.Config{
		DB:          db,
		ChainParams: &chaincfg.MainNetParams,
		TimeSource:  blockchain.NewMedianTime(),
	})
	if err != nil {
		fmt.Printf("Failed to create chain instance: %v\n", err)
		return
	}

<<<<<<< HEAD
	// Create a new median time source that is required by the upcoming
	// call to ProcessBlock.  Ordinarily this would also add time values
	// obtained from other peers on the network so the local time is
	// adjusted to be in agreement with other peers.
	timeSource := blockchain.NewMedianTime()

	// Create a new BlockChain instance using the underlying database for
	// the main bitcoin network.  This example does not demonstrate some
	// of the other available configuration options such as specifying a
	// notification callback and signature cache.
	genesisBlock := dcrutil.NewBlock(chaincfg.MainNetParams.GenesisBlock)
	_, isOrphan, err := chain.ProcessBlock(genesisBlock, timeSource, blockchain.BFNone)
=======
	// Process a block.  For this example, we are going to intentionally
	// cause an error by trying to process the genesis block which already
	// exists.
	genesisBlock := btcutil.NewBlock(chaincfg.MainNetParams.GenesisBlock)
	isOrphan, err := chain.ProcessBlock(genesisBlock, blockchain.BFNone)
>>>>>>> 00ebb9d1
	if err != nil {
		fmt.Printf("Failed to create chain instance: %v\n", err)
		return
	}
	fmt.Printf("Block accepted. Is it an orphan?: %v", isOrphan)

	// This output is dependent on the genesis block, and needs to be
	// updated if the mainnet genesis block is updated.
	// Output:
	// Failed to process block: already have block 267a53b5ee86c24a48ec37aee4f4e7c0c4004892b7259e695e9f5b321f1ab9d2
}

// This example demonstrates how to convert the compact "bits" in a block header
// which represent the target difficulty to a big integer and display it using
// the typical hex notation.
func ExampleCompactToBig() {
	// Convert the bits from block 300000 in the main Decred block chain.
	bits := uint32(419465580)
	targetDifficulty := blockchain.CompactToBig(bits)

	// Display it in hex.
	fmt.Printf("%064x\n", targetDifficulty.Bytes())

	// Output:
	// 0000000000000000896c00000000000000000000000000000000000000000000
}

// This example demonstrates how to convert a target difficulty into the compact
// "bits" in a block header which represent that target difficulty .
func ExampleBigToCompact() {
	// Convert the target difficulty from block 300000 in the main block
	// chain to compact form.
	t := "0000000000000000896c00000000000000000000000000000000000000000000"
	targetDifficulty, success := new(big.Int).SetString(t, 16)
	if !success {
		fmt.Println("invalid target difficulty")
		return
	}
	bits := blockchain.BigToCompact(targetDifficulty)

	fmt.Println(bits)

	// Output:
	// 419465580
}<|MERGE_RESOLUTION|>--- conflicted
+++ resolved
@@ -56,26 +56,11 @@
 		return
 	}
 
-<<<<<<< HEAD
-	// Create a new median time source that is required by the upcoming
-	// call to ProcessBlock.  Ordinarily this would also add time values
-	// obtained from other peers on the network so the local time is
-	// adjusted to be in agreement with other peers.
-	timeSource := blockchain.NewMedianTime()
-
-	// Create a new BlockChain instance using the underlying database for
-	// the main bitcoin network.  This example does not demonstrate some
-	// of the other available configuration options such as specifying a
-	// notification callback and signature cache.
-	genesisBlock := dcrutil.NewBlock(chaincfg.MainNetParams.GenesisBlock)
-	_, isOrphan, err := chain.ProcessBlock(genesisBlock, timeSource, blockchain.BFNone)
-=======
 	// Process a block.  For this example, we are going to intentionally
 	// cause an error by trying to process the genesis block which already
 	// exists.
-	genesisBlock := btcutil.NewBlock(chaincfg.MainNetParams.GenesisBlock)
-	isOrphan, err := chain.ProcessBlock(genesisBlock, blockchain.BFNone)
->>>>>>> 00ebb9d1
+	genesisBlock := dcrutil.NewBlock(chaincfg.MainNetParams.GenesisBlock)
+	_, isOrphan, err := chain.ProcessBlock(genesisBlock, blockchain.BFNone)
 	if err != nil {
 		fmt.Printf("Failed to create chain instance: %v\n", err)
 		return
