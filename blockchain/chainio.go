// Copyright (c) 2015-2016 The btcsuite developers
// Use of this source code is governed by an ISC
// license that can be found in the LICENSE file.

package blockchain

import (
	"bytes"
	"fmt"
	"math/big"
	"sort"
	"time"

	"github.com/decred/dcrd/blockchain/dbnamespace"
	"github.com/decred/dcrd/blockchain/stake"
	"github.com/decred/dcrd/chaincfg/chainhash"
	"github.com/decred/dcrd/database"
	"github.com/decred/dcrd/wire"
	"github.com/decred/dcrutil"
)

<<<<<<< HEAD
const (
	maxUint32 = 1<<32 - 1
=======
var (
	// hashIndexBucketName is the name of the db bucket used to house to the
	// block hash -> block height index.
	hashIndexBucketName = []byte("hashidx")

	// heightIndexBucketName is the name of the db bucket used to house to
	// the block height -> block hash index.
	heightIndexBucketName = []byte("heightidx")
>>>>>>> 5a1e77bd

	// upgradeStartedBit if the bit flag for whether or not a database
	// upgrade is in progress. It is used to determine if the database
	// is in an inconsistent state from the update.
	upgradeStartedBit = 0x80000000

	// currentDatabaseVersion indicates what the current database
	// version is.
	currentDatabaseVersion = 1
)

// errNotInMainChain signifies that a block hash or height that is not in the
// main chain was requested.
type errNotInMainChain string

// Error implements the error interface.
func (e errNotInMainChain) Error() string {
	return string(e)
}

// isNotInMainChainErr returns whether or not the passed error is an
// errNotInMainChain error.
func isNotInMainChainErr(err error) bool {
	_, ok := err.(errNotInMainChain)
	return ok
}

// errDeserialize signifies that a problem was encountered when deserializing
// data.
type errDeserialize string

// Error implements the error interface.
func (e errDeserialize) Error() string {
	return string(e)
}

// isDeserializeErr returns whether or not the passed error is an errDeserialize
// error.
func isDeserializeErr(err error) bool {
	_, ok := err.(errDeserialize)
	return ok
}

// -----------------------------------------------------------------------------
// The staking system requires some extra information to be stored for tickets
// to maintain consensus rules. The full set of minimal outputs are thus required
// in order for the chain to work correctly. A 'minimal output' is simply the
// script version, pubkey script, and amount.

// serializeSizeForMinimalOutputs calculates the number of bytes needed to
// serialize a transaction to its minimal outputs.
func serializeSizeForMinimalOutputs(tx *dcrutil.Tx) int {
	sz := serializeSizeVLQ(uint64(len(tx.MsgTx().TxOut)))
	for _, out := range tx.MsgTx().TxOut {
		sz += serializeSizeVLQ(compressTxOutAmount(uint64(out.Value)))
		sz += serializeSizeVLQ(uint64(out.Version))
		sz += serializeSizeVLQ(uint64(len(out.PkScript)))
		sz += len(out.PkScript)
	}

	return sz
}

// putTxToMinimalOutputs serializes a transaction to its minimal outputs.
// It returns the amount of data written. The function will panic if it writes
// beyond the bounds of the passed memory.
func putTxToMinimalOutputs(target []byte, tx *dcrutil.Tx) int {
	offset := putVLQ(target, uint64(len(tx.MsgTx().TxOut)))
	for _, out := range tx.MsgTx().TxOut {
		offset += putVLQ(target[offset:], compressTxOutAmount(uint64(out.Value)))
		offset += putVLQ(target[offset:], uint64(out.Version))
		offset += putVLQ(target[offset:], uint64(len(out.PkScript)))
		copy(target[offset:], out.PkScript)
		offset += len(out.PkScript)
	}

	return offset
}

// deserializeToMinimalOutputs deserializes a series of minimal outputs to their
// decompressed, deserialized state and stores them in a slice. It also returns
// the amount of data read. The function will panic if it reads beyond the bounds
// of the passed memory.
func deserializeToMinimalOutputs(serialized []byte) ([]*stake.MinimalOutput, int) {
	numOutputs, offset := deserializeVLQ(serialized)
	minOuts := make([]*stake.MinimalOutput, int(numOutputs))
	for i := 0; i < int(numOutputs); i++ {
		amountComp, bytesRead := deserializeVLQ(serialized[offset:])
		amount := decompressTxOutAmount(amountComp)
		offset += bytesRead

		version, bytesRead := deserializeVLQ(serialized[offset:])
		offset += bytesRead

		scriptSize, bytesRead := deserializeVLQ(serialized[offset:])
		offset += bytesRead

		pkScript := make([]byte, int(scriptSize))
		copy(pkScript, serialized[offset:offset+int(scriptSize)])
		offset += int(scriptSize)

		minOuts[i] = &stake.MinimalOutput{
			Value:    int64(amount),
			Version:  uint16(version),
			PkScript: pkScript,
		}
	}

	return minOuts, offset
}

// readDeserializeSizeOfMinimalOutputs reads the size of the stored set of
// minimal outputs without allocating memory for the structs themselves. It
// will panic if the function reads outside of memory bounds.
func readDeserializeSizeOfMinimalOutputs(serialized []byte) int {
	numOutputs, offset := deserializeVLQ(serialized)
	for i := 0; i < int(numOutputs); i++ {
		// Amount
		_, bytesRead := deserializeVLQ(serialized[offset:])
		offset += bytesRead

		// Script version
		_, bytesRead = deserializeVLQ(serialized[offset:])
		offset += bytesRead

		// Script
		var scriptSize uint64
		scriptSize, bytesRead = deserializeVLQ(serialized[offset:])
		offset += bytesRead
		offset += int(scriptSize)
	}

	return offset
}

// ConvertUtxosToMinimalOutputs converts the contents of a UTX to a series of
// minimal outputs. It does this so that these can be passed to stake subpackage
// functions, where they will be evaluated for correctness.
func ConvertUtxosToMinimalOutputs(entry *UtxoEntry) []*stake.MinimalOutput {
	minOuts, _ := deserializeToMinimalOutputs(entry.stakeExtra)

	return minOuts
}

// -----------------------------------------------------------------------------
// The transaction spend journal consists of an entry for each block connected
// to the main chain which contains the transaction outputs the block spends
// serialized such that the order is the reverse of the order they were spent.
//
// This is required because reorganizing the chain necessarily entails
// disconnecting blocks to get back to the point of the fork which implies
// unspending all of the transaction outputs that each block previously spent.
// Since the utxo set, by definition, only contains unspent transaction outputs,
// the spent transaction outputs must be resurrected from somewhere.  There is
// more than one way this could be done, however this is the most straight
// forward method that does not require having a transaction index and unpruned
// blockchain.
//
// NOTE: This format is NOT self describing.  The additional details such as
// the number of entries (transaction inputs) are expected to come from the
// block itself and the utxo set.  The rationale in doing this is to save a
// significant amount of space.  This is also the reason the spent outputs are
// serialized in the reverse order they are spent because later transactions
// are allowed to spend outputs from earlier ones in the same block.
//
// The serialized format is:
//
//   [<flags><script version><compressed pk script>],...
//   OPTIONAL: [<txVersion>]
//
//   Field                Type           Size
//   flags                VLQ            byte
//   scriptVersion        uint16         2 bytes
//   pkScript             VLQ+[]byte     variable
//
//   OPTIONAL
//     txVersion          VLQ            variable
//     stakeExtra         []byte         variable
//
// The serialized flags code format is:
//   bit  0   - containing transaction is a coinbase
//   bit  1   - containing transaction has an expiry
//   bits 2-3 - transaction type
//   bit  4   - is fully spent
//
// The stake extra field contains minimally encoded outputs for all
// consensus-related outputs in the stake transaction. It is only
// encoded for tickets.
//
//   NOTE: The transaction version and flags are only encoded when the spent
//   txout was the final unspent output of the containing transaction.
//   Otherwise, the header code will be 0 and the version is not serialized at
//   all. This is  done because that information is only needed when the utxo
//   set no longer has it.
//
// Example:
//   TODO
// -----------------------------------------------------------------------------

// spentTxOut contains a spent transaction output and potentially additional
// contextual information such as whether or not it was contained in a coinbase
// transaction, the txVersion of the transaction it was contained in, and which
// block height the containing transaction was included in.  As described in
// the comments above, the additional contextual information will only be valid
// when this spent txout is spending the last unspent output of the containing
// transaction.
//
// The struct is aligned for memory efficiency.
type spentTxOut struct {
	pkScript      []byte       // The public key script for the output.
	stakeExtra    []byte       // Extra information for the staking system.
	amount        int64        // The amount of the output.
	txVersion     int32        // The txVersion of creating tx.
	height        uint32       // Height of the the block containing the tx.
	index         uint32       // Index in the block of the transaction.
	scriptVersion uint16       // The version of the scripting language.
	txType        stake.TxType // The stake type of the transaction.

	txFullySpent bool // Whether or not the transaction is fully spent.
	isCoinBase   bool // Whether creating tx is a coinbase.
	hasExpiry    bool // The expiry of the creating tx.

	compressed bool // Whether or not the script is compressed.
}

// spentTxOutSerializeSize returns the number of bytes it would take to
// serialize the passed stxo according to the format described above.
// The amount is never encoded into spent transaction outputs in Decred
// because they're already encoded into the transactions, so skip them when
// determining the serialization size.
func spentTxOutSerializeSize(stxo *spentTxOut) int {
	flags := encodeFlags(stxo.isCoinBase, stxo.hasExpiry, stxo.txType,
		stxo.txFullySpent)
	size := serializeSizeVLQ(uint64(flags))

	// false below indicates that the txOut does not specify an amount.
	size += compressedTxOutSize(uint64(stxo.amount), stxo.scriptVersion,
		stxo.pkScript, currentCompressionVersion, stxo.compressed, false)

	// The transaction was fully spent, so we need to store some extra
	// data for UTX resurrection.
	if stxo.txFullySpent {
		size += serializeSizeVLQ(uint64(stxo.txVersion))
		if stxo.txType == stake.TxTypeSStx {
			size += len(stxo.stakeExtra)
		}
	}

	return size
}

// putSpentTxOut serializes the passed stxo according to the format described
// above directly into the passed target byte slice.  The target byte slice must
// be at least large enough to handle the number of bytes returned by the
// spentTxOutSerializeSize function or it will panic.
func putSpentTxOut(target []byte, stxo *spentTxOut) int {
	flags := encodeFlags(stxo.isCoinBase, stxo.hasExpiry, stxo.txType,
		stxo.txFullySpent)
	offset := putVLQ(target, uint64(flags))

	// false below indicates that the txOut does not specify an amount.
	offset += putCompressedTxOut(target[offset:], 0, stxo.scriptVersion,
		stxo.pkScript, currentCompressionVersion, stxo.compressed, false)

	// The transaction was fully spent, so we need to store some extra
	// data for UTX resurrection.
	if stxo.txFullySpent {
		offset += putVLQ(target[offset:], uint64(stxo.txVersion))
		if stxo.txType == stake.TxTypeSStx {
			copy(target[offset:], stxo.stakeExtra)
			offset += len(stxo.stakeExtra)
		}
	}
	return offset
}

// decodeSpentTxOut decodes the passed serialized stxo entry, possibly followed
// by other data, into the passed stxo struct.  It returns the number of bytes
// read.
//
// Since the serialized stxo entry does not contain the height, version, or
// coinbase flag of the containing transaction when it still has utxos, the
// caller is responsible for passing in the containing transaction version in
// that case.  The provided version is ignore when it is serialized as a part of
// the stxo.
//
// An error will be returned if the version is not serialized as a part of the
// stxo and is also not provided to the function.
func decodeSpentTxOut(serialized []byte, stxo *spentTxOut, amount int64,
	height uint32, index uint32) (int, error) {
	// Ensure there are bytes to decode.
	if len(serialized) == 0 {
		return 0, errDeserialize("no serialized bytes")
	}

	// Deserialize the header code.
	flags, offset := deserializeVLQ(serialized)
	if offset >= len(serialized) {
		return offset, errDeserialize("unexpected end of data after " +
			"spent tx out flags")
	}

	// Decode the flags. If the flags are non-zero, it means that the
	// transaction was fully spent at this spend.
	if decodeFlagsFullySpent(byte(flags)) {
		isCoinBase, hasExpiry, txType, _ := decodeFlags(byte(flags))

		stxo.isCoinBase = isCoinBase
		stxo.hasExpiry = hasExpiry
		stxo.txType = txType
		stxo.txFullySpent = true
	}

	// Decode the compressed txout. We pass false for the amount flag,
	// since in Decred we only need pkScript at most due to fraud proofs
	// already storing the decompressed amount.
	_, scriptVersion, compScript, bytesRead, err :=
		decodeCompressedTxOut(serialized[offset:], currentCompressionVersion,
			false)
	offset += bytesRead
	if err != nil {
		return offset, errDeserialize(fmt.Sprintf("unable to decode "+
			"txout: %v", err))
	}
	stxo.scriptVersion = scriptVersion
	stxo.amount = amount
	stxo.pkScript = compScript
	stxo.compressed = true
	stxo.height = height
	stxo.index = index

	// Deserialize the containing transaction if the flags indicate that
	// the transaction has been fully spent.
	if decodeFlagsFullySpent(byte(flags)) {
		txVersion, bytesRead := deserializeVLQ(serialized[offset:])
		offset += bytesRead
		if offset == 0 || offset > len(serialized) {
			return offset, errDeserialize("unexpected end of data " +
				"after version")
		}

		stxo.txVersion = int32(txVersion)

		if stxo.txType == stake.TxTypeSStx {
			sz := readDeserializeSizeOfMinimalOutputs(serialized[offset:])
			if sz == 0 || sz > len(serialized[offset:]) {
				return offset, errDeserialize("corrupt data for ticket " +
					"fully spent stxo stakeextra")
			}

			stakeExtra := make([]byte, sz)
			copy(stakeExtra, serialized[offset:offset+sz])
			stxo.stakeExtra = stakeExtra
			offset += sz
		}
	}

	return offset, nil
}

// deserializeSpendJournalEntry decodes the passed serialized byte slice into a
// slice of spent txouts according to the format described in detail above.
//
// Since the serialization format is not self describing, as noted in the
// format comments, this function also requires the transactions that spend the
// txouts and a utxo view that contains any remaining existing utxos in the
// transactions referenced by the inputs to the passed transasctions.
func deserializeSpendJournalEntry(serialized []byte, txns []*wire.MsgTx) ([]spentTxOut, error) {
	// Calculate the total number of stxos.
	var numStxos int
	for _, tx := range txns {
		txType := stake.DetermineTxType(dcrutil.NewTx(tx))

		if txType == stake.TxTypeSSGen {
			numStxos++
			continue
		}
		numStxos += len(tx.TxIn)
	}

	// When a block has no spent txouts there is nothing to serialize.
	if len(serialized) == 0 {
		// Ensure the block actually has no stxos.  This should never
		// happen unless there is database corruption or an empty entry
		// erroneously made its way into the database.
		if numStxos != 0 {
			return nil, AssertError(fmt.Sprintf("mismatched spend "+
				"journal serialization - no serialization for "+
				"expected %d stxos", numStxos))
		}

		return nil, nil
	}

	// Loop backwards through all transactions so everything is read in
	// reverse order to match the serialization order.
	stxoIdx := numStxos - 1
	offset := 0
	stxos := make([]spentTxOut, numStxos)
	for txIdx := len(txns) - 1; txIdx > -1; txIdx-- {
		tx := txns[txIdx]
		txType := stake.DetermineTxType(dcrutil.NewTx(tx))

		// Loop backwards through all of the transaction inputs and read
		// the associated stxo.
		for txInIdx := len(tx.TxIn) - 1; txInIdx > -1; txInIdx-- {
			// Skip stakebase.
			if txInIdx == 0 && txType == stake.TxTypeSSGen {
				continue
			}

			txIn := tx.TxIn[txInIdx]
			stxo := &stxos[stxoIdx]
			stxoIdx--

			// Get the transaction version for the stxo based on
			// whether or not it should be serialized as a part of
			// the stxo.  Recall that it is only serialized when the
			// stxo spends the final utxo of a transaction.  Since
			// they are deserialized in reverse order, this means
			// the first time an entry for a given containing tx is
			// encountered that is not already in the utxo view it
			// must have been the final spend and thus the extra
			// data will be serialized with the stxo.  Otherwise,
			// the version must be pulled from the utxo entry.
			//
			// Since the view is not actually modified as the stxos
			// are read here and it's possible later entries
			// reference earlier ones, an inflight map is maintained
			// to detect this case and pull the tx version from the
			// entry that contains the version information as just
			// described.
			n, err := decodeSpentTxOut(serialized[offset:], stxo, txIn.ValueIn,
				txIn.BlockHeight, txIn.BlockIndex)
			offset += n
			if err != nil {
				return nil, errDeserialize(fmt.Sprintf("unable "+
					"to decode stxo for %v: %v",
					txIn.PreviousOutPoint, err))
			}
		}
	}

	return stxos, nil
}

// serializeSpendJournalEntry serializes all of the passed spent txouts into a
// single byte slice according to the format described in detail above.
func serializeSpendJournalEntry(stxos []spentTxOut) ([]byte, error) {
	if len(stxos) == 0 {
		return nil, nil
	}

	// Calculate the size needed to serialize the entire journal entry.
	var size int
	var sizes []int
	for i := range stxos {
		sz := spentTxOutSerializeSize(&stxos[i])
		sizes = append(sizes, sz)
		size += sz
	}
	serialized := make([]byte, size)

	// Serialize each individual stxo directly into the slice in reverse
	// order one after the other.
	var offset int
	for i := len(stxos) - 1; i > -1; i-- {
		oldOffset := offset
		offset += putSpentTxOut(serialized[offset:], &stxos[i])

		if offset-oldOffset != sizes[i] {
			return nil, AssertError(fmt.Sprintf("bad write; expect sz %v, "+
				"got sz %v (wrote %x)", sizes[i], offset-oldOffset,
				serialized[oldOffset:offset]))
		}
	}

	return serialized, nil
}

// dbFetchSpendJournalEntry fetches the spend journal entry for the passed
// block and deserializes it into a slice of spent txout entries.  The provided
// view MUST have the utxos referenced by all of the transactions available for
// the passed block since that information is required to reconstruct the spent
// txouts.
func dbFetchSpendJournalEntry(dbTx database.Tx, block *dcrutil.Block,
	parent *dcrutil.Block) ([]spentTxOut, error) {
	// Exclude the coinbase transaction since it can't spend anything.
	spendBucket := dbTx.Metadata().Bucket(dbnamespace.SpendJournalBucketName)
	serialized := spendBucket.Get(block.Sha()[:])

	var blockTxns []*wire.MsgTx
	regularTxTreeValid := dcrutil.IsFlagSet16(block.MsgBlock().Header.VoteBits,
		dcrutil.BlockValid)
	if regularTxTreeValid {
		blockTxns = append(blockTxns, parent.MsgBlock().Transactions[1:]...)
	}
	blockTxns = append(blockTxns, block.MsgBlock().STransactions...)

	if len(blockTxns) > 0 && len(serialized) == 0 {
		return nil, AssertError("missing spend journal data")
	}

	stxos, err := deserializeSpendJournalEntry(serialized, blockTxns)
	if err != nil {
		// Ensure any deserialization errors are returned as database
		// corruption errors.
		if isDeserializeErr(err) {
			return nil, database.Error{
				ErrorCode: database.ErrCorruption,
				Description: fmt.Sprintf("corrupt spend "+
					"information for %v: %v", block.Sha(),
					err),
			}
		}

		return nil, err
	}

	return stxos, nil
}

// dbPutSpendJournalEntry uses an existing database transaction to update the
// spend journal entry for the given block hash using the provided slice of
// spent txouts.   The spent txouts slice must contain an entry for every txout
// the transactions in the block spend in the order they are spent.
func dbPutSpendJournalEntry(dbTx database.Tx, blockHash *chainhash.Hash,
	stxos []spentTxOut) error {
	spendBucket := dbTx.Metadata().Bucket(dbnamespace.SpendJournalBucketName)
	serialized, err := serializeSpendJournalEntry(stxos)
	if err != nil {
		return err
	}
	return spendBucket.Put(blockHash[:], serialized)
}

// dbRemoveSpendJournalEntry uses an existing database transaction to remove the
// spend journal entry for the passed block hash.
func dbRemoveSpendJournalEntry(dbTx database.Tx, blockHash *chainhash.Hash) error {
	spendBucket := dbTx.Metadata().Bucket(dbnamespace.SpendJournalBucketName)
	return spendBucket.Delete(blockHash[:])
}

// -----------------------------------------------------------------------------
// The unspent transaction output (utxo) set consists of an entry for each
// transaction which contains a utxo serialized using a format that is highly
// optimized to reduce space using domain specific compression algorithms.  This
// format is a slightly modified version of the format used in Bitcoin Core.
//
// The serialized format is:
//
//   <version><height><header code><unspentness bitmap>[<compressed txouts>,...]
//
//   Field                 Type     Size
//   transaction version   VLQ      variable
//   block height          VLQ      variable
//   block index           VLQ      variable
//   flags                 VLQ      variable (currently 1 byte)
//   header code           VLQ      variable
//   unspentness bitmap    []byte   variable
//   compressed txouts
//     compressed amount   VLQ      variable
//     compressed version  VLQ      variable
//     compressed script   []byte   variable
//   stakeExtra            []byte   variable
//
// The serialized flags code format is:
//   bit  0   - containing transaction is a coinbase
//   bit  1   - containing transaction has an expiry
//   bits 2-3 - transaction type
//   bits 4-7 - unused
//
// The serialized header code format is:
//   bit 0 - output zero is unspent
//   bit 1 - output one is unspent
//   bits 2-x - number of bytes in unspentness bitmap.  When both bits 1 and 2
//     are unset, it encodes N-1 since there must be at least one unspent
//     output.
//
// The rationale for the header code scheme is as follows:
//   - Transactions which only pay to a single output and a change output are
//     extremely common, thus an extra byte for the unspentness bitmap can be
//     avoided for them by encoding those two outputs in the low order bits.
//   - Given it is encoded as a VLQ which can encode values up to 127 with a
//     single byte, that leaves 4 bits to represent the number of bytes in the
//     unspentness bitmap while still only consuming a single byte for the
//     header code.  In other words, an unspentness bitmap with up to 120
//     transaction outputs can be encoded with a single-byte header code.
//     This covers the vast majority of transactions.
//   - Encoding N-1 bytes when both bits 0 and 1 are unset allows an additional
//     8 outpoints to be encoded before causing the header code to require an
//     additional byte.
//
// The stake extra field contains minimally encoded outputs for all
// consensus-related outputs in the stake transaction. It is only
// encoded for tickets.
//
// Example 1: TODO
// -----------------------------------------------------------------------------

// utxoEntryHeaderCode returns the calculated header code to be used when
// serializing the provided utxo entry and the number of bytes needed to encode
// the unspentness bitmap.
func utxoEntryHeaderCode(entry *UtxoEntry, highestOutputIndex uint32) (uint64, int,
	error) {
	// The first two outputs are encoded separately, so offset the index
	// accordingly to calculate the correct number of bytes needed to encode
	// up to the highest unspent output index.
	numBitmapBytes := int((highestOutputIndex + 6) / 8)

	// As previously described, one less than the number of bytes is encoded
	// when both output 0 and 1 are spent because there must be at least one
	// unspent output.  Adjust the number of bytes to encode accordingly and
	// encode the value by shifting it over 2 bits.
	output0Unspent := !entry.IsOutputSpent(0)
	output1Unspent := !entry.IsOutputSpent(1)
	var numBitmapBytesAdjustment int
	if !output0Unspent && !output1Unspent {
		if numBitmapBytes == 0 {
			return 0, 0, AssertError("attempt to serialize utxo " +
				"header for fully spent transaction")
		}
		numBitmapBytesAdjustment = 1
	}
	headerCode := uint64(numBitmapBytes-numBitmapBytesAdjustment) << 2

	// Set the output 0 and output 1 bits in the header code
	// accordingly.
	if output0Unspent {
		headerCode |= 0x01 // bit 0
	}
	if output1Unspent {
		headerCode |= 0x02 // bit 1
	}

	return headerCode, numBitmapBytes, nil
}

// serializeUtxoEntry returns the entry serialized to a format that is suitable
// for long-term storage.  The format is described in detail above.
func serializeUtxoEntry(entry *UtxoEntry) ([]byte, error) {
	// Fully spent entries have no serialization.
	if entry.IsFullySpent() {
		return nil, nil
	}

	// Determine the output order by sorting the sparse output index keys.
	outputOrder := make([]int, 0, len(entry.sparseOutputs))
	for outputIndex := range entry.sparseOutputs {
		outputOrder = append(outputOrder, int(outputIndex))
	}
	sort.Ints(outputOrder)

	// Encode the header code and determine the number of bytes the
	// unspentness bitmap needs.
	highIndex := uint32(outputOrder[len(outputOrder)-1])
	headerCode, numBitmapBytes, err := utxoEntryHeaderCode(entry, highIndex)
	if err != nil {
		return nil, err
	}

	// Calculate the size needed to serialize the entry.
	flags := encodeFlags(entry.isCoinBase, entry.hasExpiry, entry.txType, false)
	size := serializeSizeVLQ(uint64(entry.txVersion)) +
		serializeSizeVLQ(uint64(entry.height)) +
		serializeSizeVLQ(uint64(entry.index)) +
		serializeSizeVLQ(uint64(flags)) +
		serializeSizeVLQ(headerCode) + numBitmapBytes
	for _, outputIndex := range outputOrder {
		out := entry.sparseOutputs[uint32(outputIndex)]
		if out.spent {
			continue
		}
		size += compressedTxOutSize(uint64(out.amount), out.scriptVersion,
			out.pkScript, currentCompressionVersion, out.compressed, true)
	}
	if entry.txType == stake.TxTypeSStx {
		size += len(entry.stakeExtra)
	}

	// Serialize the version, block height, block index, and flags of the
	// containing transaction, and "header code" which is a complex bitmap
	// of spentness.
	serialized := make([]byte, size)
	offset := putVLQ(serialized, uint64(entry.txVersion))
	offset += putVLQ(serialized[offset:], uint64(entry.height))
	offset += putVLQ(serialized[offset:], uint64(entry.index))
	offset += putVLQ(serialized[offset:], uint64(flags))
	offset += putVLQ(serialized[offset:], headerCode)

	// Serialize the unspentness bitmap.
	for i := uint32(0); i < uint32(numBitmapBytes); i++ {
		unspentBits := byte(0)
		for j := uint32(0); j < 8; j++ {
			// The first 2 outputs are encoded via the header code,
			// so adjust the output index accordingly.
			if !entry.IsOutputSpent(2 + i*8 + j) {
				unspentBits |= 1 << uint8(j)
			}
		}
		serialized[offset] = unspentBits
		offset++
	}

	// Serialize the compressed unspent transaction outputs.  Outputs that
	// are already compressed are serialized without modifications.
	for _, outputIndex := range outputOrder {
		out := entry.sparseOutputs[uint32(outputIndex)]
		if out.spent {
			continue
		}

		offset += putCompressedTxOut(serialized[offset:],
			uint64(out.amount), out.scriptVersion, out.pkScript,
			currentCompressionVersion, out.compressed, true)
	}

	if entry.txType == stake.TxTypeSStx {
		copy(serialized[offset:], entry.stakeExtra)
	}

	return serialized, nil
}

// deserializeUtxoEntry decodes a utxo entry from the passed serialized byte
// slice into a new UtxoEntry using a format that is suitable for long-term
// storage.  The format is described in detail above.
func deserializeUtxoEntry(serialized []byte) (*UtxoEntry, error) {
	// Deserialize the version.
	version, bytesRead := deserializeVLQ(serialized)
	offset := bytesRead
	if offset >= len(serialized) {
		return nil, errDeserialize("unexpected end of data after version")
	}

	// Deserialize the block height.
	blockHeight, bytesRead := deserializeVLQ(serialized[offset:])
	offset += bytesRead
	if offset >= len(serialized) {
		return nil, errDeserialize("unexpected end of data after height")
	}

	// Deserialize the block index.
	blockIndex, bytesRead := deserializeVLQ(serialized[offset:])
	offset += bytesRead
	if offset >= len(serialized) {
		return nil, errDeserialize("unexpected end of data after index")
	}

	// Deserialize the flags.
	flags, bytesRead := deserializeVLQ(serialized[offset:])
	offset += bytesRead
	if offset >= len(serialized) {
		return nil, errDeserialize("unexpected end of data after flags")
	}
	isCoinBase, hasExpiry, txType, _ := decodeFlags(byte(flags))

	// Deserialize the header code.
	code, bytesRead := deserializeVLQ(serialized[offset:])
	offset += bytesRead
	if offset >= len(serialized) {
		return nil, errDeserialize("unexpected end of data after header")
	}

	// Decode the header code.
	//
	// Bit 0 indicates output 0 is unspent.
	// Bit 1 indicates output 1 is unspent.
	// Bits 2-x encodes the number of non-zero unspentness bitmap bytes that
	// follow.  When both output 0 and 1 are spent, it encodes N-1.
	output0Unspent := code&0x01 != 0
	output1Unspent := code&0x02 != 0
	numBitmapBytes := code >> 2
	if !output0Unspent && !output1Unspent {
		numBitmapBytes++
	}

	// Ensure there are enough bytes left to deserialize the unspentness
	// bitmap.
	if uint64(len(serialized[offset:])) < numBitmapBytes {
		return nil, errDeserialize("unexpected end of data for " +
			"unspentness bitmap")
	}

	// Create a new utxo entry with the details deserialized above to house
	// all of the utxos.
	entry := newUtxoEntry(int32(version), uint32(blockHeight),
		uint32(blockIndex), isCoinBase, hasExpiry, txType)

	// Add sparse output for unspent outputs 0 and 1 as needed based on the
	// details provided by the header code.
	var outputIndexes []uint32
	if output0Unspent {
		outputIndexes = append(outputIndexes, 0)
	}
	if output1Unspent {
		outputIndexes = append(outputIndexes, 1)
	}

	// Decode the unspentness bitmap adding a sparse output for each unspent
	// output.
	for i := uint32(0); i < uint32(numBitmapBytes); i++ {
		unspentBits := serialized[offset]
		for j := uint32(0); j < 8; j++ {
			if unspentBits&0x01 != 0 {
				// The first 2 outputs are encoded via the
				// header code, so adjust the output number
				// accordingly.
				outputNum := 2 + i*8 + j
				outputIndexes = append(outputIndexes, outputNum)
			}
			unspentBits >>= 1
		}
		offset++
	}

	// Decode and add all of the utxos.
	for i, outputIndex := range outputIndexes {
		// Decode the next utxo.  The script and amount fields of the
		// utxo output are left compressed so decompression can be
		// avoided on those that are not accessed.  This is done since
		// it is quite common for a redeeming transaction to only
		// reference a single utxo from a referenced transaction.
		//
		// 'true' below instructs the method to deserialize a stored
		// amount.
		amount, scriptVersion, compScript, bytesRead, err :=
			decodeCompressedTxOut(serialized[offset:], currentCompressionVersion,
				true)
		if err != nil {
			return nil, errDeserialize(fmt.Sprintf("unable to "+
				"decode utxo at index %d: %v", i, err))
		}
		offset += bytesRead

		entry.sparseOutputs[outputIndex] = &utxoOutput{
			spent:         false,
			compressed:    true,
			scriptVersion: scriptVersion,
			pkScript:      compScript,
			amount:        amount,
		}
	}

	// Copy the stake extra data if this was a ticket.
	if entry.txType == stake.TxTypeSStx {
		stakeExtra := make([]byte, len(serialized[offset:]))
		copy(stakeExtra, serialized[offset:])
		entry.stakeExtra = stakeExtra
		offset += len(serialized[offset:])
	}

	return entry, nil
}

// dbFetchUtxoEntry uses an existing database transaction to fetch all unspent
// outputs for the provided Bitcoin transaction hash from the utxo set.
//
// When there is no entry for the provided hash, nil will be returned for the
// both the entry and the error.
func dbFetchUtxoEntry(dbTx database.Tx, hash *chainhash.Hash) (*UtxoEntry, error) {
	// Fetch the unspent transaction output information for the passed
	// transaction hash.  Return now when there is no entry.
	utxoBucket := dbTx.Metadata().Bucket(dbnamespace.UtxoSetBucketName)
	serializedUtxo := utxoBucket.Get(hash[:])
	if serializedUtxo == nil {
		return nil, nil
	}

	// A non-nil zero-length entry means there is an entry in the database
	// for a fully spent transaction which should never be the case.
	if len(serializedUtxo) == 0 {
		return nil, AssertError(fmt.Sprintf("database contains entry "+
			"for fully spent tx %v", hash))
	}

	// Deserialize the utxo entry and return it.
	entry, err := deserializeUtxoEntry(serializedUtxo)
	if err != nil {
		// Ensure any deserialization errors are returned as database
		// corruption errors.
		if isDeserializeErr(err) {
			return nil, database.Error{
				ErrorCode: database.ErrCorruption,
				Description: fmt.Sprintf("corrupt utxo entry "+
					"for %v: %v", hash, err),
			}
		}

		return nil, err
	}

	return entry, nil
}

// dbPutUtxoView uses an existing database transaction to update the utxo set
// in the database based on the provided utxo view contents and state.  In
// particular, only the entries that have been marked as modified are written
// to the database.
func dbPutUtxoView(dbTx database.Tx, view *UtxoViewpoint) error {
	utxoBucket := dbTx.Metadata().Bucket(dbnamespace.UtxoSetBucketName)
	for txHashIter, entry := range view.entries {
		// No need to update the database if the entry was not modified.
		if entry == nil || !entry.modified {
			continue
		}

		// Serialize the utxo entry without any entries that have been
		// spent.
		serialized, err := serializeUtxoEntry(entry)
		if err != nil {
			return err
		}

		// Make a copy of the hash because the iterator changes on each
		// loop iteration and thus slicing it directly would cause the
		// data to change out from under the put/delete funcs below.
		txHash := txHashIter

		// Remove the utxo entry if it is now fully spent.
		if serialized == nil {
			if err := utxoBucket.Delete(txHash[:]); err != nil {
				return err
			}

			continue
		}

		// At this point the utxo entry is not fully spent, so store its
		// serialization in the database.
		err = utxoBucket.Put(txHash[:], serialized)
		if err != nil {
			return err
		}
	}

	return nil
}

// -----------------------------------------------------------------------------
// The block index consists of two buckets with an entry for every block in the
// main chain.  One bucket is for the hash to height mapping and the other is
// for the height to hash mapping.
//
// The serialized format for values in the hash to height bucket is:
//   <height>
//
//   Field      Type     Size
//   height     uint32   4 bytes
//
// The serialized format for values in the height to hash bucket is:
//   <hash>
//
//   Field      Type             Size
//   hash       chainhash.Hash   chainhash.Hash
// -----------------------------------------------------------------------------

// dbPutBlockIndex uses an existing database transaction to update or add the
// block index entries for the hash to height and height to hash mappings for
// the provided values.
func dbPutBlockIndex(dbTx database.Tx, hash *chainhash.Hash, height int64) error {
	// Serialize the height for use in the index entries.
	var serializedHeight [4]byte
	dbnamespace.ByteOrder.PutUint32(serializedHeight[:], uint32(height))

	// Add the block hash to height mapping to the index.
	meta := dbTx.Metadata()
	hashIndex := meta.Bucket(dbnamespace.HashIndexBucketName)
	if err := hashIndex.Put(hash[:], serializedHeight[:]); err != nil {
		return err
	}

	// Add the block height to hash mapping to the index.
	heightIndex := meta.Bucket(dbnamespace.HeightIndexBucketName)
	return heightIndex.Put(serializedHeight[:], hash[:])
}

// dbRemoveBlockIndex uses an existing database transaction remove block index
// entries from the hash to height and height to hash mappings for the provided
// values.
func dbRemoveBlockIndex(dbTx database.Tx, hash *chainhash.Hash,
	height int64) error {
	// Remove the block hash to height mapping.
	meta := dbTx.Metadata()
	hashIndex := meta.Bucket(dbnamespace.HashIndexBucketName)
	if err := hashIndex.Delete(hash[:]); err != nil {
		return err
	}

	// Remove the block height to hash mapping.
	var serializedHeight [4]byte
	dbnamespace.ByteOrder.PutUint32(serializedHeight[:], uint32(height))
	heightIndex := meta.Bucket(dbnamespace.HeightIndexBucketName)
	return heightIndex.Delete(serializedHeight[:])
}

// dbFetchHeightByHash uses an existing database transaction to retrieve the
// height for the provided hash from the index.
func dbFetchHeightByHash(dbTx database.Tx, hash *chainhash.Hash) (int64, error) {
	meta := dbTx.Metadata()
	hashIndex := meta.Bucket(dbnamespace.HashIndexBucketName)
	serializedHeight := hashIndex.Get(hash[:])
	if serializedHeight == nil {
		str := fmt.Sprintf("block %s is not in the main chain", hash)
		return 0, errNotInMainChain(str)
	}

	return int64(dbnamespace.ByteOrder.Uint32(serializedHeight)), nil
}

// dbFetchHashByHeight uses an existing database transaction to retrieve the
// hash for the provided height from the index.
func dbFetchHashByHeight(dbTx database.Tx, height int64) (*chainhash.Hash, error) {
	var serializedHeight [4]byte
	dbnamespace.ByteOrder.PutUint32(serializedHeight[:], uint32(height))

	meta := dbTx.Metadata()
	heightIndex := meta.Bucket(dbnamespace.HeightIndexBucketName)
	hashBytes := heightIndex.Get(serializedHeight[:])
	if hashBytes == nil {
		str := fmt.Sprintf("no block at height %d exists", height)
		return nil, errNotInMainChain(str)
	}

	var hash chainhash.Hash
	copy(hash[:], hashBytes)
	return &hash, nil
}

// -----------------------------------------------------------------------------
// The database information contains information about the version and date
// of the blockchain database.
//
//   Field      Type     Size      Description
//   version    uint32   4 bytes   The version of the database
//   compVer    uint32   4 bytes   The script compression version of the database
//   date       uint32   4 bytes   The date of the creation of the database
//
// The high bit (0x80000000) is used on version to indicate that an upgrade
// is in progress and used to confirm the database fidelity on start up.
// -----------------------------------------------------------------------------

// databaseInfo is the structure for a database.
type databaseInfo struct {
	version        uint32
	compVer        uint32
	date           time.Time
	upgradeStarted bool
}

// serializeDatabaseInfo serializes a database information struct.
func serializeDatabaseInfo(dbi *databaseInfo) []byte {
	version := dbi.version
	if dbi.upgradeStarted {
		version |= upgradeStartedBit
	}

	val := make([]byte, 4+4+4)
	versionBytes := make([]byte, 4)
	dbnamespace.ByteOrder.PutUint32(versionBytes, version)
	copy(val[0:4], versionBytes)
	compVerBytes := make([]byte, 4)
	dbnamespace.ByteOrder.PutUint32(compVerBytes, dbi.compVer)
	copy(val[4:8], compVerBytes)
	timestampBytes := make([]byte, 4)
	dbnamespace.ByteOrder.PutUint32(timestampBytes, uint32(dbi.date.Unix()))
	copy(val[8:12], timestampBytes)

	return val
}

// dbPutDatabaseInfo uses an existing database transaction to store the database
// information.
func dbPutDatabaseInfo(dbTx database.Tx, dbi *databaseInfo) error {
	meta := dbTx.Metadata()
	subsidyBucket := meta.Bucket(dbnamespace.BlockChainDbInfoBucketName)
	val := serializeDatabaseInfo(dbi)

	// Store the current best chain state into the database.
	return subsidyBucket.Put(dbnamespace.BlockChainDbInfoBucketName, val)
}

// deserializeDatabaseInfo deserializes a database information struct.
func deserializeDatabaseInfo(dbInfoBytes []byte) (*databaseInfo, error) {
	rawVersion := dbnamespace.ByteOrder.Uint32(dbInfoBytes[0:4])
	upgradeStarted := (upgradeStartedBit & rawVersion) > 0
	version := rawVersion &^ upgradeStartedBit
	compVer := dbnamespace.ByteOrder.Uint32(dbInfoBytes[4:8])
	ts := dbnamespace.ByteOrder.Uint32(dbInfoBytes[8:12])

	return &databaseInfo{
		version:        version,
		compVer:        compVer,
		date:           time.Unix(int64(ts), 0),
		upgradeStarted: upgradeStarted,
	}, nil
}

// dbFetchSubsidyForHeightInterval uses an existing database transaction to
// fetch the database versioning and creation information.
func dbFetchDatabaseInfo(dbTx database.Tx) (*databaseInfo, error) {
	meta := dbTx.Metadata()
	bucket := meta.Bucket(dbnamespace.BlockChainDbInfoBucketName)

	// Uninitialized state.
	if bucket == nil {
		return nil, nil
	}

	dbInfoBytes := bucket.Get(dbnamespace.BlockChainDbInfoBucketName)
	if dbInfoBytes == nil {
		return nil, errDeserialize("missing value for database info")
	}

	if len(dbInfoBytes) < 4+4+4 {
		return nil, database.Error{
			ErrorCode: database.ErrCorruption,
			Description: fmt.Sprintf("corrupt best database info: min %v "+
				"got %v", 12, len(dbInfoBytes)),
		}
	}

	return deserializeDatabaseInfo(dbInfoBytes)
}

// -----------------------------------------------------------------------------
// The best chain state consists of the best block hash and height, the total
// number of transactions up to and including those in the best block, the
// total coin supply, the subsidy at the current block, the subsidy of the
// block prior (for rollbacks), and the accumulated work sum up to and
// including the best block.
//
// The serialized format is:
//
//   <block hash><block height><total txns><total subsidy><work sum length><work sum>
//
//   Field             Type             Size
//   block hash        chainhash.Hash   chainhash.HashSize
//   block height      uint32           4 bytes
//   total txns        uint64           8 bytes
//   total subsidy     int64            8 bytes
//   ticket pool value int64            8 bytes
//   work sum length   uint32           4 bytes
//   work sum          big.Int          work sum length
// -----------------------------------------------------------------------------

// bestChainState represents the data to be stored the database for the current
// best chain state.
type bestChainState struct {
	hash         chainhash.Hash
	height       uint32
	totalTxns    uint64
	totalSubsidy int64
	workSum      *big.Int
}

// serializeBestChainState returns the serialization of the passed block best
// chain state.  This is data to be stored in the chain state bucket.
func serializeBestChainState(state bestChainState) []byte {
	// Calculate the full size needed to serialize the chain state.
	workSumBytes := state.workSum.Bytes()
	workSumBytesLen := uint32(len(workSumBytes))
	serializedLen := chainhash.HashSize + 4 + 8 + 8 + 4 + workSumBytesLen

	// Serialize the chain state.
	serializedData := make([]byte, serializedLen)
	copy(serializedData[0:chainhash.HashSize], state.hash[:])
	offset := uint32(chainhash.HashSize)
	dbnamespace.ByteOrder.PutUint32(serializedData[offset:], state.height)
	offset += 4
	dbnamespace.ByteOrder.PutUint64(serializedData[offset:], state.totalTxns)
	offset += 8
	dbnamespace.ByteOrder.PutUint64(serializedData[offset:],
		uint64(state.totalSubsidy))
	offset += 8
	dbnamespace.ByteOrder.PutUint32(serializedData[offset:], workSumBytesLen)
	offset += 4
	copy(serializedData[offset:], workSumBytes)
	return serializedData[:]
}

// deserializeBestChainState deserializes the passed serialized best chain
// state.  This is data stored in the chain state bucket and is updated after
// every block is connected or disconnected form the main chain.
// block.
func deserializeBestChainState(serializedData []byte) (bestChainState, error) {
	// Ensure the serialized data has enough bytes to properly deserialize
	// the hash, height, total transactions, total subsidy, current subsidy,
	// and work sum length.
	expectedMinLen := chainhash.HashSize + 4 + 8 + 8 + 4
	if len(serializedData) < expectedMinLen {
		return bestChainState{}, database.Error{
			ErrorCode: database.ErrCorruption,
			Description: fmt.Sprintf("corrupt best chain state size; min %v "+
				"got %v", expectedMinLen, len(serializedData)),
		}
	}

	state := bestChainState{}
	copy(state.hash[:], serializedData[0:chainhash.HashSize])
	offset := uint32(chainhash.HashSize)
	state.height = dbnamespace.ByteOrder.Uint32(serializedData[offset : offset+4])
	offset += 4
	state.totalTxns = dbnamespace.ByteOrder.Uint64(
		serializedData[offset : offset+8])
	offset += 8
	state.totalSubsidy = int64(dbnamespace.ByteOrder.Uint64(
		serializedData[offset : offset+8]))
	offset += 8
	workSumBytesLen := dbnamespace.ByteOrder.Uint32(
		serializedData[offset : offset+4])
	offset += 4

	// Ensure the serialized data has enough bytes to deserialize the work
	// sum.
	if uint32(len(serializedData[offset:])) < workSumBytesLen {
		return bestChainState{}, database.Error{
			ErrorCode: database.ErrCorruption,
			Description: fmt.Sprintf("corrupt work sum size; want %v "+
				"got %v", workSumBytesLen, uint32(len(serializedData[offset:]))),
		}
	}
	workSumBytes := serializedData[offset : offset+workSumBytesLen]
	state.workSum = new(big.Int).SetBytes(workSumBytes)

	return state, nil
}

// dbPutBestState uses an existing database transaction to update the best chain
// state with the given parameters.
func dbPutBestState(dbTx database.Tx, snapshot *BestState,
	workSum *big.Int) error {
	// Serialize the current best chain state.
	serializedData := serializeBestChainState(bestChainState{
		hash:         *snapshot.Hash,
		height:       uint32(snapshot.Height),
		totalTxns:    snapshot.TotalTxns,
		totalSubsidy: snapshot.TotalSubsidy,
		workSum:      workSum,
	})

	// Store the current best chain state into the database.
	return dbTx.Metadata().Put(dbnamespace.ChainStateKeyName, serializedData)
}

// createChainState initializes both the database and the chain state to the
// genesis block.  This includes creating the necessary buckets and inserting
// the genesis block, so it must only be called on an uninitialized database.
func (b *BlockChain) createChainState() error {
	// Create a new node from the genesis block and set it as both the root
	// node and the best node.
	genesisBlock := dcrutil.NewBlock(b.chainParams.GenesisBlock)
	header := &genesisBlock.MsgBlock().Header
	node := newBlockNode(header, genesisBlock.Sha(), 0, []uint16{})
	node.inMainChain = true
	b.bestNode = node
	b.root = node

	// Add the new node to the index which is used for faster lookups.
	b.index[*node.hash] = node

	// Initialize the state related to the best block.
	numTxns := uint64(len(genesisBlock.MsgBlock().Transactions))
	blockSize := uint64(genesisBlock.MsgBlock().SerializeSize())
	b.stateSnapshot = newBestState(b.bestNode, blockSize, numTxns, numTxns, 0)

	// Create the initial the database chain state including creating the
	// necessary index buckets and inserting the genesis block.
	err := b.db.Update(func(dbTx database.Tx) error {
		meta := dbTx.Metadata()

		// Create the bucket that houses information about the database's
		// creation and version.
		_, err := meta.CreateBucket(dbnamespace.BlockChainDbInfoBucketName)
		if err != nil {
			return err
		}

		b.dbInfo = &databaseInfo{
			version:        currentDatabaseVersion,
			compVer:        currentCompressionVersion,
			date:           time.Now(),
			upgradeStarted: false,
		}
		err = dbPutDatabaseInfo(dbTx, b.dbInfo)
		if err != nil {
			return err
		}

		// Create the bucket that houses the chain block hash to height
		// index.
		_, err = meta.CreateBucket(dbnamespace.HashIndexBucketName)
		if err != nil {
			return err
		}

		// Create the bucket that houses the chain block height to hash
		// index.
		_, err = meta.CreateBucket(dbnamespace.HeightIndexBucketName)
		if err != nil {
			return err
		}

		// Create the bucket that houses the spend journal data.
		_, err = meta.CreateBucket(dbnamespace.SpendJournalBucketName)
		if err != nil {
			return err
		}

		// Create the bucket that houses the utxo set.  Note that the
		// genesis block coinbase transaction is intentionally not
		// inserted here since it is not spendable by consensus rules.
		_, err = meta.CreateBucket(dbnamespace.UtxoSetBucketName)
		if err != nil {
			return err
		}

		// Add the genesis block hash to height and height to hash
		// mappings to the index.
		err = dbPutBlockIndex(dbTx, b.bestNode.hash, b.bestNode.height)
		if err != nil {
			return err
		}

		// Store the current best chain state into the database.
		err = dbPutBestState(dbTx, b.stateSnapshot, b.bestNode.workSum)
		if err != nil {
			return err
		}

		// Store the genesis block into the database.
		return dbTx.StoreBlock(genesisBlock)
	})
	return err
}

// initChainState attempts to load and initialize the chain state from the
// database.  When the db does not yet contain any chain state, both it and the
// chain state are initialized to the genesis block.
func (b *BlockChain) initChainState() error {
	// Attempt to load the chain state from the database.
	var isStateInitialized bool
	err := b.db.View(func(dbTx database.Tx) error {
		// Fetch the database versioning information.
		dbInfo, err := dbFetchDatabaseInfo(dbTx)
		if err != nil {
			return err
		}

		// The database bucket for the versioning information is missing.
		if dbInfo == nil && err == nil {
			return nil
		}

		// Die here if we started an upgrade and failed to finish it.
		if dbInfo.upgradeStarted {
			return fmt.Errorf("The blockchain database began an upgrade " +
				"but failed to complete it; delete the database and resync " +
				"the blockchain")
		}

		// Die here if the version of the software is not the current version
		// of the database. In the future we can add upgrade path before this
		// to ensure that the database is upgraded to the current version
		// before hitting this.
		if dbInfo.version != currentDatabaseVersion {
			return fmt.Errorf("The blockchain database's version is %v "+
				"but the current version of the software is %v",
				dbInfo.version, currentDatabaseVersion)
		}

		// Die here if we're not on the current compression version, too.
		if dbInfo.compVer != currentCompressionVersion {
			return fmt.Errorf("The blockchain database's compression "+
				"version is %v but the current version of the software is %v",
				dbInfo.version, currentDatabaseVersion)
		}

		b.dbInfo = dbInfo

		// Fetch the stored chain state from the database metadata.
		// When it doesn't exist, it means the database hasn't been
		// initialized for use with chain yet, so break out now to allow
		// that to happen under a writable database transaction.
		serializedData := dbTx.Metadata().Get(dbnamespace.ChainStateKeyName)
		if serializedData == nil {
			return nil
		}
		log.Tracef("Serialized chain state: %x", serializedData)
		state, err := deserializeBestChainState(serializedData)
		if err != nil {
			return err
		}

		// Load the raw block bytes for the best block.
		blockBytes, err := dbTx.FetchBlock(&state.hash)
		if err != nil {
			return err
		}
		var block wire.MsgBlock
		err = block.Deserialize(bytes.NewReader(blockBytes))
		if err != nil {
			return err
		}

		// Create a new node and set it as both the root node and the
		// best node.  The preceding nodes will be loaded on demand as
		// needed.
		// TODO CJ Get vote bits from db
		header := &block.Header
		node := newBlockNode(header, &state.hash, int64(state.height),
			[]uint16{})
		node.inMainChain = true
		node.workSum = state.workSum
		b.bestNode = node
		b.root = node

		// Add the new node to the indices for faster lookups.
		prevHash := &node.header.PrevBlock
		b.index[*node.hash] = node
		b.depNodes[*prevHash] = append(b.depNodes[*prevHash], node)

		// Initialize the state related to the best block.
		blockSize := uint64(len(blockBytes))
		numTxns := uint64(len(block.Transactions))
		b.stateSnapshot = newBestState(b.bestNode, blockSize, numTxns,
			state.totalTxns, state.totalSubsidy)

		isStateInitialized = true
		return nil
	})
	if err != nil {
		return err
	}

	// There is nothing more to do if the chain state was initialized.
	if isStateInitialized {
		return nil
	}

	// At this point the database has not already been initialized, so
	// initialize both it and the chain state to the genesis block.
	return b.createChainState()
}

// dbFetchHeaderByHash uses an existing database transaction to retrieve the
// block header for the provided hash.
func dbFetchHeaderByHash(dbTx database.Tx,
	hash *chainhash.Hash) (*wire.BlockHeader, error) {
	headerBytes, err := dbTx.FetchBlockHeader(hash)
	if err != nil {
		return nil, err
	}

	var header wire.BlockHeader
	err = header.Deserialize(bytes.NewReader(headerBytes))
	if err != nil {
		return nil, err
	}

	return &header, nil
}

// dbFetchHeaderByHeight uses an existing database transaction to retrieve the
// block header for the provided height.
func dbFetchHeaderByHeight(dbTx database.Tx, height int64) (*wire.BlockHeader,
	error) {
	hash, err := dbFetchHashByHeight(dbTx, height)
	if err != nil {
		return nil, err
	}

	return dbFetchHeaderByHash(dbTx, hash)
}

// DBFetchHeaderByHeight is the exported version of dbFetchHeaderByHeight.
func DBFetchHeaderByHeight(dbTx database.Tx, height int64) (*wire.BlockHeader,
	error) {
	return dbFetchHeaderByHeight(dbTx, height)
}

// HeaderByHeight is the exported version of dbFetchHeaderByHeight that
// internally creates a database transaction to do the lookup.
func (b *BlockChain) HeaderByHeight(height int64) (*wire.BlockHeader, error) {
	var header *wire.BlockHeader
	err := b.db.View(func(dbTx database.Tx) error {
		var errLocal error
		header, errLocal = dbFetchHeaderByHeight(dbTx, height)
		return errLocal
	})
	if err != nil {
		return nil, err
	}

	return header, nil
}

// dbFetchBlockByHash uses an existing database transaction to retrieve the raw
// block for the provided hash, deserialize it, retrieve the appropriate height
// from the index, and return a dcrutil.Block with the height set.
func dbFetchBlockByHash(dbTx database.Tx, hash *chainhash.Hash) (*dcrutil.Block,
	error) {
	// First find the height associated with the provided hash in the index.
	blockHeight, err := dbFetchHeightByHash(dbTx, hash)
	if err != nil {
		return nil, err
	}

	// Load the raw block bytes from the database.
	blockBytes, err := dbTx.FetchBlock(hash)
	if err != nil {
		return nil, err
	}

	// Create the encapsulated block and set the height appropriately.
	block, err := dcrutil.NewBlockFromBytes(blockBytes)
	if err != nil {
		return nil, err
	}
	block.SetHeight(blockHeight)

	return block, nil
}

// dbFetchBlockByHeight uses an existing database transaction to retrieve the
// raw block for the provided height, deserialize it, and return a dcrutil.Block
// with the height set.
func dbFetchBlockByHeight(dbTx database.Tx, height int64) (*dcrutil.Block, error) {
	// First find the hash associated with the provided height in the index.
	hash, err := dbFetchHashByHeight(dbTx, height)
	if err != nil {
		return nil, err
	}

	// Load the raw block bytes from the database.
	blockBytes, err := dbTx.FetchBlock(hash)
	if err != nil {
		return nil, err
	}

	// Create the encapsulated block and set the height appropriately.
	block, err := dcrutil.NewBlockFromBytes(blockBytes)
	if err != nil {
		return nil, err
	}
	block.SetHeight(height)

	return block, nil
}

// DBFetchBlockByHeight is the exported version of dbFetchBlockByHeight.
func DBFetchBlockByHeight(dbTx database.Tx, height int64) (*dcrutil.Block, error) {
	return dbFetchBlockByHeight(dbTx, height)
}

// dbMainChainHasBlock uses an existing database transaction to return whether
// or not the main chain contains the block identified by the provided hash.
func dbMainChainHasBlock(dbTx database.Tx, hash *chainhash.Hash) bool {
	hashIndex := dbTx.Metadata().Bucket(dbnamespace.HashIndexBucketName)
	return hashIndex.Get(hash[:]) != nil
}

// DBMainChainHasBlock is the exported version of dbMainChainHasBlock.
func DBMainChainHasBlock(dbTx database.Tx, hash *chainhash.Hash) bool {
	return dbMainChainHasBlock(dbTx, hash)
}

// MainChainHasBlock returns whether or not the block with the given hash is in
// the main chain.
//
// This function is safe for concurrent access.
func (b *BlockChain) MainChainHasBlock(hash *chainhash.Hash) (bool, error) {
	var exists bool
	err := b.db.View(func(dbTx database.Tx) error {
		exists = dbMainChainHasBlock(dbTx, hash)
		return nil
	})
	return exists, err
}

// BlockHeightByHash returns the height of the block with the given hash in the
// main chain.
//
// This function is safe for concurrent access.
func (b *BlockChain) BlockHeightByHash(hash *chainhash.Hash) (int64, error) {
	var height int64
	err := b.db.View(func(dbTx database.Tx) error {
		var err error
		height, err = dbFetchHeightByHash(dbTx, hash)
		return err
	})
	return height, err
}

// BlockHashByHeight returns the hash of the block at the given height in the
// main chain.
//
// This function is safe for concurrent access.
func (b *BlockChain) BlockHashByHeight(blockHeight int64) (*chainhash.Hash,
	error) {
	var hash *chainhash.Hash
	err := b.db.View(func(dbTx database.Tx) error {
		var err error
		hash, err = dbFetchHashByHeight(dbTx, blockHeight)
		return err
	})
	return hash, err
}

// BlockByHeight returns the block at the given height in the main chain.
//
// This function is safe for concurrent access.
func (b *BlockChain) BlockByHeight(blockHeight int64) (*dcrutil.Block, error) {
	var block *dcrutil.Block
	err := b.db.View(func(dbTx database.Tx) error {
		var err error
		block, err = dbFetchBlockByHeight(dbTx, blockHeight)
		return err
	})
	return block, err
}

// BlockByHash returns the block from the main chain with the given hash with
// the appropriate chain height set.
//
// This function is safe for concurrent access.
func (b *BlockChain) BlockByHash(hash *chainhash.Hash) (*dcrutil.Block, error) {
	return b.getBlockFromHash(hash)
}

// HeightRange returns a range of block hashes for the given start and end
// heights.  It is inclusive of the start height and exclusive of the end
// height.  The end height will be limited to the current main chain height.
//
// This function is safe for concurrent access.
func (b *BlockChain) HeightRange(startHeight, endHeight int64) ([]chainhash.Hash,
	error) {
	// Ensure requested heights are sane.
	if startHeight < 0 {
		return nil, fmt.Errorf("start height of fetch range must not "+
			"be less than zero - got %d", startHeight)
	}
	if endHeight < startHeight {
		return nil, fmt.Errorf("end height of fetch range must not "+
			"be less than the start height - got start %d, end %d",
			startHeight, endHeight)
	}

	// There is nothing to do when the start and end heights are the same,
	// so return now to avoid the chain lock and a database transaction.
	if startHeight == endHeight {
		return nil, nil
	}

	// Grab a lock on the chain to prevent it from changing due to a reorg
	// while building the hashes.
	b.chainLock.RLock()
	defer b.chainLock.RUnlock()

	// When the requested start height is after the most recent best chain
	// height, there is nothing to do.
	latestHeight := b.bestNode.height
	if startHeight > latestHeight {
		return nil, nil
	}

	// Limit the ending height to the latest height of the chain.
	if endHeight > latestHeight+1 {
		endHeight = latestHeight + 1
	}

	// Fetch as many as are available within the specified range.
	var hashList []chainhash.Hash
	err := b.db.View(func(dbTx database.Tx) error {
		hashes := make([]chainhash.Hash, 0, endHeight-startHeight)
		for i := startHeight; i < endHeight; i++ {
			hash, err := dbFetchHashByHeight(dbTx, i)
			if err != nil {
				return err
			}
			hashes = append(hashes, *hash)
		}

		// Set the list to be returned to the constructed list.
		hashList = hashes
		return nil
	})
	return hashList, err
}<|MERGE_RESOLUTION|>--- conflicted
+++ resolved
@@ -19,20 +19,7 @@
 	"github.com/decred/dcrutil"
 )
 
-<<<<<<< HEAD
 const (
-	maxUint32 = 1<<32 - 1
-=======
-var (
-	// hashIndexBucketName is the name of the db bucket used to house to the
-	// block hash -> block height index.
-	hashIndexBucketName = []byte("hashidx")
-
-	// heightIndexBucketName is the name of the db bucket used to house to
-	// the block height -> block hash index.
-	heightIndexBucketName = []byte("heightidx")
->>>>>>> 5a1e77bd
-
 	// upgradeStartedBit if the bit flag for whether or not a database
 	// upgrade is in progress. It is used to determine if the database
 	// is in an inconsistent state from the update.
