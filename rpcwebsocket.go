// Copyright (c) 2013-2015 The btcsuite developers
// Copyright (c) 2015 The Decred developers
// Use of this source code is governed by an ISC
// license that can be found in the LICENSE file.

package main

import (
	"bytes"
	"container/list"
	"crypto/subtle"
	"encoding/base64"
	"encoding/hex"
	"encoding/json"
	"errors"
	"fmt"
	"io"
	"strconv"
	"sync"
	"time"

	"github.com/btcsuite/fastsha256"
	"github.com/btcsuite/golangcrypto/ripemd160"
	"github.com/btcsuite/websocket"

	"github.com/decred/dcrd/blockchain"
	"github.com/decred/dcrd/blockchain/stake"
	"github.com/decred/dcrd/chaincfg/chainhash"
	"github.com/decred/dcrd/database"
	"github.com/decred/dcrd/dcrjson"
	"github.com/decred/dcrd/txscript"
	"github.com/decred/dcrd/wire"
	"github.com/decred/dcrutil"
)

const (
	// websocketSendBufferSize is the number of elements the send channel
	// can queue before blocking.  Note that this only applies to requests
	// handled directly in the websocket client input handler or the async
	// handler since notifications have their own queueing mechanism
	// independent of the send channel buffer.
	websocketSendBufferSize = 50
)

// timeZeroVal is simply the zero value for a time.Time and is used to avoid
// creating multiple instances.
var timeZeroVal time.Time

// wsCommandHandler describes a callback function used to handle a specific
// command.
type wsCommandHandler func(*wsClient, interface{}) (interface{}, error)

// wsHandlers maps RPC command strings to appropriate websocket handler
// functions.  This is set by init because help references wsHandlers and thus
// causes a dependency loop.
var wsHandlers map[string]wsCommandHandler
var wsHandlersBeforeInit = map[string]wsCommandHandler{
	"notifyblocks":                handleNotifyBlocks,
	"notifywinningtickets":        handleWinningTickets,
	"notifyspentandmissedtickets": handleSpentAndMissedTickets,
	"notifynewtickets":            handleNewTickets,
	"notifystakedifficulty":       handleStakeDifficulty,
	"notifynewtransactions":       handleNotifyNewTransactions,
	"notifyreceived":              handleNotifyReceived,
	"notifyspent":                 handleNotifySpent,
	"session":                     handleSession,
	"help":                        handleWebsocketHelp,
	"rescan":                      handleRescan,
	"stopnotifyblocks":            handleStopNotifyBlocks,
	"stopnotifynewtransactions":   handleStopNotifyNewTransactions,
	"stopnotifyspent":             handleStopNotifySpent,
	"stopnotifyreceived":          handleStopNotifyReceived,
}

// wsAsyncHandlers holds the websocket commands which should be run
// asynchronously to the main input handler goroutine.  This allows long-running
// operations to run concurrently (and one at a time) while still responding
// to the majority of normal requests which can be answered quickly.
var wsAsyncHandlers = map[string]struct{}{
	"rescan": struct{}{},
}

// WebsocketHandler handles a new websocket client by creating a new wsClient,
// starting it, and blocking until the connection closes.  Since it blocks, it
// must be run in a separate goroutine.  It should be invoked from the websocket
// server handler which runs each new connection in a new goroutine thereby
// satisfying the requirement.
func (s *rpcServer) WebsocketHandler(conn *websocket.Conn, remoteAddr string,
	authenticated bool, isAdmin bool) {

	// Clear the read deadline that was set before the websocket hijacked
	// the connection.
	conn.SetReadDeadline(timeZeroVal)

	// Limit max number of websocket clients.
	rpcsLog.Infof("New websocket client %s", remoteAddr)
	if s.ntfnMgr.NumClients()+1 > cfg.RPCMaxWebsockets {
		rpcsLog.Infof("Max websocket clients exceeded [%d] - "+
			"disconnecting client %s", cfg.RPCMaxWebsockets,
			remoteAddr)
		conn.Close()
		return
	}

	// Create a new websocket client to handle the new websocket connection
	// and wait for it to shutdown.  Once it has shutdown (and hence
	// disconnected), remove it and any notifications it registered for.
	client, err := newWebsocketClient(s, conn, remoteAddr, authenticated, isAdmin)
	if err != nil {
		rpcsLog.Errorf("Failed to serve client %s: %v", remoteAddr, err)
		conn.Close()
		return
	}
	s.ntfnMgr.AddClient(client)
	client.Start()
	client.WaitForShutdown()
	s.ntfnMgr.RemoveClient(client)
	rpcsLog.Infof("Disconnected websocket client %s", remoteAddr)
}

// wsNotificationManager is a connection and notification manager used for
// websockets.  It allows websocket clients to register for notifications they
// are interested in.  When an event happens elsewhere in the code such as
// transactions being added to the memory pool or block connects/disconnects,
// the notification manager is provided with the relevant details needed to
// figure out which websocket clients need to be notified based on what they
// have registered for and notifies them accordingly.  It is also used to keep
// track of all connected websocket clients.
type wsNotificationManager struct {
	// server is the RPC server the notification manager is associated with.
	server *rpcServer

	// queueNotification queues a notification for handling.
	queueNotification chan interface{}

	// notificationMsgs feeds notificationHandler with notifications
	// and client (un)registeration requests from a queue as well as
	// registeration and unregisteration requests from clients.
	notificationMsgs chan interface{}

	// Access channel for current number of connected clients.
	numClients chan int

	// Shutdown handling
	wg   sync.WaitGroup
	quit chan struct{}
}

// queueHandler manages a queue of empty interfaces, reading from in and
// sending the oldest unsent to out.  This handler stops when either of the
// in or quit channels are closed, and closes out before returning, without
// waiting to send any variables still remaining in the queue.
func queueHandler(in <-chan interface{}, out chan<- interface{}, quit <-chan struct{}) {
	var q []interface{}
	var dequeue chan<- interface{}
	skipQueue := out
	var next interface{}
out:
	for {
		select {
		case n, ok := <-in:
			if !ok {
				// Sender closed input channel.
				break out
			}

			// Either send to out immediately if skipQueue is
			// non-nil (queue is empty) and reader is ready,
			// or append to the queue and send later.
			select {
			case skipQueue <- n:
			default:
				q = append(q, n)
				dequeue = out
				skipQueue = nil
				next = q[0]
			}

		case dequeue <- next:
			copy(q, q[1:])
			q[len(q)-1] = nil // avoid leak
			q = q[:len(q)-1]
			if len(q) == 0 {
				dequeue = nil
				skipQueue = out
			} else {
				next = q[0]
			}

		case <-quit:
			break out
		}
	}
	close(out)
}

// queueHandler maintains a queue of notifications and notification handler
// control messages.
func (m *wsNotificationManager) queueHandler() {
	queueHandler(m.queueNotification, m.notificationMsgs, m.quit)
	m.wg.Done()
}

// NotifyBlockConnected passes a block newly-connected to the best chain
// to the notification manager for block and transaction notification
// processing.
func (m *wsNotificationManager) NotifyBlockConnected(block *dcrutil.Block) {
	// As NotifyBlockConnected will be called by the block manager
	// and the RPC server may no longer be running, use a select
	// statement to unblock enqueueing the notification once the RPC
	// server has begun shutting down.
	select {
	case m.queueNotification <- (*notificationBlockConnected)(block):
	case <-m.quit:
	}
}

// NotifyBlockDisconnected passes a block disconnected from the best chain
// to the notification manager for block notification processing.
func (m *wsNotificationManager) NotifyBlockDisconnected(block *dcrutil.Block) {
	// As NotifyBlockDisconnected will be called by the block manager
	// and the RPC server may no longer be running, use a select
	// statement to unblock enqueueing the notification once the RPC
	// server has begun shutting down.
	select {
	case m.queueNotification <- (*notificationBlockDisconnected)(block):
	case <-m.quit:
	}
}

// NotifyReorganization passes a blockchain reorganization notification for
// reorganization notification processing.
func (m *wsNotificationManager) NotifyReorganization(rd *blockchain.ReorganizationNtfnsData) {
	// As NotifyReorganization will be called by the block manager
	// and the RPC server may no longer be running, use a select
	// statement to unblock enqueueing the notification once the RPC
	// server has begun shutting down.
	select {
	case m.queueNotification <- (*notificationReorganization)(rd):
	case <-m.quit:
	}
}

// NotifyWinningTickets passes newly winning tickets for an incoming block
// to the notification manager for further processing.
func (m *wsNotificationManager) NotifyWinningTickets(
	wtnd *WinningTicketsNtfnData) {
	// As NotifyWinningTickets will be called by the block manager
	// and the RPC server may no longer be running, use a select
	// statement to unblock enqueueing the notification once the RPC
	// server has begun shutting down.
	select {
	case m.queueNotification <- (*notificationWinningTickets)(wtnd):
	case <-m.quit:
	}
}

// NotifySpentAndMissedTickets passes ticket spend and missing data for an
// incoming block from the best chain to the notification manager for block
// notification processing.
func (m *wsNotificationManager) NotifySpentAndMissedTickets(
	tnd *blockchain.TicketNotificationsData) {
	// As NotifySpentAndMissedTickets will be called by the block manager
	// and the RPC server may no longer be running, use a select
	// statement to unblock enqueueing the notification once the RPC
	// server has begun shutting down.
	select {
	case m.queueNotification <- (*notificationSpentAndMissedTickets)(tnd):
	case <-m.quit:
	}
}

// NotifyNewTickets passes a new ticket data for an incoming block from the best
// chain to the notification manager for block notification processing.
func (m *wsNotificationManager) NotifyNewTickets(
	tnd *blockchain.TicketNotificationsData) {
	// As NotifyNewTickets will be called by the block manager
	// and the RPC server may no longer be running, use a select
	// statement to unblock enqueueing the notification once the RPC
	// server has begun shutting down.
	select {
	case m.queueNotification <- (*notificationNewTickets)(tnd):
	case <-m.quit:
	}
}

// NotifyNewTickets passes a new ticket data for an incoming block from the best
// chain to the notification manager for block notification processing.
func (m *wsNotificationManager) NotifyStakeDifficulty(
	stnd *StakeDifficultyNtfnData) {
	// As NotifyNewTickets will be called by the block manager
	// and the RPC server may no longer be running, use a select
	// statement to unblock enqueueing the notification once the RPC
	// server has begun shutting down.
	select {
	case m.queueNotification <- (*notificationStakeDifficulty)(stnd):
	case <-m.quit:
	}
}

// NotifyMempoolTx passes a transaction accepted by mempool to the
// notification manager for transaction notification processing.  If
// isNew is true, the tx is is a new transaction, rather than one
// added to the mempool during a reorg.
func (m *wsNotificationManager) NotifyMempoolTx(tx *dcrutil.Tx, isNew bool) {
	n := &notificationTxAcceptedByMempool{
		isNew: isNew,
		tx:    tx,
	}

	// As NotifyMempoolTx will be called by mempool and the RPC server
	// may no longer be running, use a select statement to unblock
	// enqueueing the notification once the RPC server has begun
	// shutting down.
	select {
	case m.queueNotification <- n:
	case <-m.quit:
	}
}

// WinningTicketsNtfnData is the data that is used to generate
// winning ticket notifications (which indicate a block and
// the tickets eligible to vote on it).
type WinningTicketsNtfnData struct {
	BlockHash   chainhash.Hash
	BlockHeight int64
	Tickets     []chainhash.Hash
}

// StakeDifficultyNtfnData is the data that is used to generate
// stake difficulty notifications.
type StakeDifficultyNtfnData struct {
	BlockHash       chainhash.Hash
	BlockHeight     int64
	StakeDifficulty int64
}

// Notification types
type notificationBlockConnected dcrutil.Block
type notificationBlockDisconnected dcrutil.Block
type notificationReorganization blockchain.ReorganizationNtfnsData
type notificationWinningTickets WinningTicketsNtfnData
type notificationSpentAndMissedTickets blockchain.TicketNotificationsData
type notificationNewTickets blockchain.TicketNotificationsData
type notificationStakeDifficulty StakeDifficultyNtfnData
type notificationTxAcceptedByMempool struct {
	isNew bool
	tx    *dcrutil.Tx
}

// Notification control requests
type notificationRegisterClient wsClient
type notificationUnregisterClient wsClient
type notificationRegisterBlocks wsClient
type notificationUnregisterBlocks wsClient
type notificationRegisterWinningTickets wsClient
type notificationUnregisterWinningTickets wsClient
type notificationRegisterSpentAndMissedTickets wsClient
type notificationUnregisterSpentAndMissedTickets wsClient
type notificationRegisterNewTickets wsClient
type notificationUnregisterNewTickets wsClient
type notificationRegisterStakeDifficulty wsClient
type notificationUnregisterStakeDifficulty wsClient
type notificationRegisterNewMempoolTxs wsClient
type notificationUnregisterNewMempoolTxs wsClient
type notificationRegisterSpent struct {
	wsc *wsClient
	ops []*wire.OutPoint
}
type notificationUnregisterSpent struct {
	wsc *wsClient
	op  *wire.OutPoint
}
type notificationRegisterAddr struct {
	wsc   *wsClient
	addrs []string
}
type notificationUnregisterAddr struct {
	wsc  *wsClient
	addr string
}

// notificationHandler reads notifications and control messages from the queue
// handler and processes one at a time.
func (m *wsNotificationManager) notificationHandler() {
	// clients is a map of all currently connected websocket clients.
	clients := make(map[chan struct{}]*wsClient)

	// Maps used to hold lists of websocket clients to be notified on
	// certain events.  Each websocket client also keeps maps for the events
	// which have multiple triggers to make removal from these lists on
	// connection close less horrendously expensive.
	//
	// Where possible, the quit channel is used as the unique id for a client
	// since it is quite a bit more efficient than using the entire struct.
	blockNotifications := make(map[chan struct{}]*wsClient)
	winningTicketNotifications := make(map[chan struct{}]*wsClient)
	ticketSMNotifications := make(map[chan struct{}]*wsClient)
	ticketNewNotifications := make(map[chan struct{}]*wsClient)
	stakeDifficultyNotifications := make(map[chan struct{}]*wsClient)
	txNotifications := make(map[chan struct{}]*wsClient)
	watchedOutPoints := make(map[wire.OutPoint]map[chan struct{}]*wsClient)
	watchedAddrs := make(map[string]map[chan struct{}]*wsClient)

out:
	for {
		select {
		case n, ok := <-m.notificationMsgs:
			if !ok {
				// queueHandler quit.
				break out
			}
			switch n := n.(type) {
			case *notificationBlockConnected:
				block := (*dcrutil.Block)(n)

				// If the block was voted for by the stakeholders, announce the
				// transactions to the notifications watcher.
				msgblock := block.MsgBlock()
				votebits := msgblock.Header.VoteBits

				// Skip iterating through all txs if no
				// tx notification requests exist.
				if len(watchedOutPoints) != 0 || len(watchedAddrs) != 0 {
					if dcrutil.IsFlagSet16(votebits, dcrutil.BlockValid) {
						prevblock, err := m.server.server.db.FetchBlockBySha(
							&msgblock.Header.PrevBlock)
						if err != nil {
							rpcsLog.Error("Previous block could not be loaded "+
								"from database!", err)
							break // Correct behaviour? This should never happen
						}

						for _, tx := range prevblock.Transactions() {
							m.notifyForTx(watchedOutPoints,
								watchedAddrs,
								tx,
								prevblock)
						}
					}

					// Stake tx are included regardless of voting.
					for _, tx := range block.STransactions() {
						m.notifyForTx(watchedOutPoints, watchedAddrs, tx, block)
					}
				}

				if len(blockNotifications) != 0 {
					m.notifyBlockConnected(blockNotifications,
						block)
				}

			case *notificationBlockDisconnected:
				m.notifyBlockDisconnected(blockNotifications,
					(*dcrutil.Block)(n))

			case *notificationReorganization:
				m.notifyReorganization(blockNotifications,
					(*blockchain.ReorganizationNtfnsData)(n))

			case *notificationWinningTickets:
				m.notifyWinningTickets(winningTicketNotifications,
					(*WinningTicketsNtfnData)(n))

			case *notificationSpentAndMissedTickets:
				m.notifySpentAndMissedTickets(ticketSMNotifications,
					(*blockchain.TicketNotificationsData)(n))

			case *notificationNewTickets:
				m.notifyNewTickets(ticketNewNotifications,
					(*blockchain.TicketNotificationsData)(n))

			case *notificationStakeDifficulty:
				m.notifyStakeDifficulty(stakeDifficultyNotifications,
					(*StakeDifficultyNtfnData)(n))

			case *notificationTxAcceptedByMempool:
				if n.isNew && len(txNotifications) != 0 {
					m.notifyForNewTx(txNotifications, n.tx)
				}
				m.notifyForTx(watchedOutPoints, watchedAddrs, n.tx, nil)

			case *notificationRegisterBlocks:
				wsc := (*wsClient)(n)
				blockNotifications[wsc.quit] = wsc

			case *notificationUnregisterBlocks:
				wsc := (*wsClient)(n)
				delete(blockNotifications, wsc.quit)

			case *notificationRegisterWinningTickets:
				wsc := (*wsClient)(n)
				winningTicketNotifications[wsc.quit] = wsc

			case *notificationUnregisterWinningTickets:
				wsc := (*wsClient)(n)
				delete(winningTicketNotifications, wsc.quit)

			case *notificationRegisterSpentAndMissedTickets:
				wsc := (*wsClient)(n)
				ticketSMNotifications[wsc.quit] = wsc

			case *notificationUnregisterSpentAndMissedTickets:
				wsc := (*wsClient)(n)
				delete(ticketSMNotifications, wsc.quit)

			case *notificationRegisterNewTickets:
				wsc := (*wsClient)(n)
				ticketNewNotifications[wsc.quit] = wsc

			case *notificationUnregisterNewTickets:
				wsc := (*wsClient)(n)
				delete(ticketNewNotifications, wsc.quit)

			case *notificationRegisterStakeDifficulty:
				wsc := (*wsClient)(n)
				stakeDifficultyNotifications[wsc.quit] = wsc

			case *notificationUnregisterStakeDifficulty:
				wsc := (*wsClient)(n)
				delete(stakeDifficultyNotifications, wsc.quit)

			case *notificationRegisterClient:
				wsc := (*wsClient)(n)
				clients[wsc.quit] = wsc

			case *notificationUnregisterClient:
				wsc := (*wsClient)(n)
				// Remove any requests made by the client as well as
				// the client itself.
				delete(blockNotifications, wsc.quit)
				delete(txNotifications, wsc.quit)
				for k := range wsc.spentRequests {
					op := k
					m.removeSpentRequest(watchedOutPoints, wsc, &op)
				}
				for addr := range wsc.addrRequests {
					m.removeAddrRequest(watchedAddrs, wsc, addr)
				}
				delete(clients, wsc.quit)

			case *notificationRegisterSpent:
				m.addSpentRequests(watchedOutPoints, n.wsc, n.ops)

			case *notificationUnregisterSpent:
				m.removeSpentRequest(watchedOutPoints, n.wsc, n.op)

			case *notificationRegisterAddr:
				m.addAddrRequests(watchedAddrs, n.wsc, n.addrs)

			case *notificationUnregisterAddr:
				m.removeAddrRequest(watchedAddrs, n.wsc, n.addr)

			case *notificationRegisterNewMempoolTxs:
				wsc := (*wsClient)(n)
				txNotifications[wsc.quit] = wsc

			case *notificationUnregisterNewMempoolTxs:
				wsc := (*wsClient)(n)
				delete(txNotifications, wsc.quit)

			default:
				rpcsLog.Warn("Unhandled notification type")
			}

		case m.numClients <- len(clients):

		case <-m.quit:
			// RPC server shutting down.
			break out
		}
	}

	for _, c := range clients {
		c.Disconnect()
	}
	m.wg.Done()
}

// NumClients returns the number of clients actively being served.
func (m *wsNotificationManager) NumClients() (n int) {
	select {
	case n = <-m.numClients:
	case <-m.quit: // Use default n (0) if server has shut down.
	}
	return
}

// RegisterBlockUpdates requests block update notifications to the passed
// websocket client.
func (m *wsNotificationManager) RegisterBlockUpdates(wsc *wsClient) {
	m.queueNotification <- (*notificationRegisterBlocks)(wsc)
}

// UnregisterBlockUpdates removes block update notifications for the passed
// websocket client.
func (m *wsNotificationManager) UnregisterBlockUpdates(wsc *wsClient) {
	m.queueNotification <- (*notificationUnregisterBlocks)(wsc)
}

// notifyBlockConnected notifies websocket clients that have registered for
// block updates when a block is connected to the main chain.
func (*wsNotificationManager) notifyBlockConnected(clients map[chan struct{}]*wsClient,
	block *dcrutil.Block) {

	// Notify interested websocket clients about the connected block.
	ntfn := dcrjson.NewBlockConnectedNtfn(block.Sha().String(),
		int32(block.Height()), block.MsgBlock().Header.Timestamp.Unix(),
		block.MsgBlock().Header.VoteBits)
	marshalledJSON, err := dcrjson.MarshalCmd(nil, ntfn)
	if err != nil {
		rpcsLog.Error("Failed to marshal block connected notification: "+
			"%v", err)
		return
	}
	for _, wsc := range clients {
		wsc.QueueNotification(marshalledJSON)
	}
}

// notifyBlockDisconnected notifies websocket clients that have registered for
// block updates when a block is disconnected from the main chain (due to a
// reorganize).
func (*wsNotificationManager) notifyBlockDisconnected(clients map[chan struct{}]*wsClient, block *dcrutil.Block) {
	// Skip notification creation if no clients have requested block
	// connected/disconnected notifications.
	if len(clients) == 0 {
		return
	}

	// Notify interested websocket clients about the disconnected block.
	ntfn := dcrjson.NewBlockDisconnectedNtfn(block.Sha().String(),
		int32(block.Height()), block.MsgBlock().Header.Timestamp.Unix(),
		block.MsgBlock().Header.VoteBits)
	marshalledJSON, err := dcrjson.MarshalCmd(nil, ntfn)
	if err != nil {
		rpcsLog.Error("Failed to marshal block disconnected "+
			"notification: %v", err)
		return
	}
	for _, wsc := range clients {
		wsc.QueueNotification(marshalledJSON)
	}
}

// notifyReorganization notifies websocket clients that have registered for
// block updates when the blockchain is beginning a reorganization.
func (m *wsNotificationManager) notifyReorganization(clients map[chan struct{}]*wsClient, rd *blockchain.ReorganizationNtfnsData) {
	// Skip notification creation if no clients have requested block
	// connected/disconnected notifications.
	if len(clients) == 0 {
		return
	}

	// Notify interested websocket clients about the disconnected block.
	ntfn := dcrjson.NewReorganizationNtfn(rd.OldHash.String(),
		int32(rd.OldHeight),
		rd.NewHash.String(),
		int32(rd.NewHeight))
	marshalledJSON, err := dcrjson.MarshalCmd(nil, ntfn)
	if err != nil {
		rpcsLog.Error("Failed to marshal reorganization "+
			"notification: %v", err)
		return
	}
	for _, wsc := range clients {
		wsc.QueueNotification(marshalledJSON)
	}
}

// RegisterWinningTickets requests winning tickets update notifications
// to the passed websocket client.
func (m *wsNotificationManager) RegisterWinningTickets(wsc *wsClient) {
	m.queueNotification <- (*notificationRegisterWinningTickets)(wsc)
}

// UnregisterWinningTickets removes winning ticket notifications for
// the passed websocket client.
func (m *wsNotificationManager) UnregisterWinningTickets(wsc *wsClient) {
	m.queueNotification <- (*notificationUnregisterWinningTickets)(wsc)
}

// notifyWinningTickets notifies websocket clients that have registered for
// winning ticket updates.
func (*wsNotificationManager) notifyWinningTickets(
	clients map[chan struct{}]*wsClient, wtnd *WinningTicketsNtfnData) {

	// Create a ticket map to export as JSON.
	ticketMap := make(map[string]string)
	for i, ticket := range wtnd.Tickets {
		ticketMap[strconv.Itoa(i)] = ticket.String()
	}

	// Notify interested websocket clients about the connected block.
	ntfn := dcrjson.NewWinningTicketsNtfn(wtnd.BlockHash.String(),
		int32(wtnd.BlockHeight),
		ticketMap)

	marshalledJSON, err := dcrjson.MarshalCmd(nil, ntfn)
	if err != nil {
		rpcsLog.Error("Failed to marshal winning tickets notification: "+
			"%v", err)
		return
	}

	for _, wsc := range clients {
		wsc.QueueNotification(marshalledJSON)
	}
}

// RegisterSpentAndMissedTickets requests spent/missed tickets update notifications
// to the passed websocket client.
func (m *wsNotificationManager) RegisterSpentAndMissedTickets(wsc *wsClient) {
	m.queueNotification <- (*notificationRegisterSpentAndMissedTickets)(wsc)
}

// UnregisterSpentAndMissedTickets removes spent/missed ticket notifications for
// the passed websocket client.
func (m *wsNotificationManager) UnregisterSpentAndMissedTickets(wsc *wsClient) {
	m.queueNotification <- (*notificationUnregisterSpentAndMissedTickets)(wsc)
}

// notifySpentAndMissedTickets notifies websocket clients that have registered for
// spent and missed ticket updates.
func (*wsNotificationManager) notifySpentAndMissedTickets(
	clients map[chan struct{}]*wsClient, tnd *blockchain.TicketNotificationsData) {

	// Create a ticket map to export as JSON.
	ticketMap := make(map[string]string)
	for _, ticket := range tnd.TicketMap {
		if ticket.Missed == true {
			ticketMap[ticket.SStxHash.String()] = "missed"
		} else {
			ticketMap[ticket.SStxHash.String()] = "spent"
		}
	}

	// Notify interested websocket clients about the connected block.
	ntfn := dcrjson.NewSpentAndMissedTicketsNtfn(tnd.Hash.String(),
		int32(tnd.Height),
		tnd.StakeDifficulty,
		ticketMap)

	marshalledJSON, err := dcrjson.MarshalCmd(nil, ntfn)
	if err != nil {
		rpcsLog.Error("Failed to marshal spent and missed tickets notification: "+
			"%v", err)
		return
	}

	for _, wsc := range clients {
		wsc.QueueNotification(marshalledJSON)
	}
}

// RegisterNewTickets requests spent/missed tickets update notifications
// to the passed websocket client.
func (m *wsNotificationManager) RegisterNewTickets(wsc *wsClient) {
	m.queueNotification <- (*notificationRegisterNewTickets)(wsc)
}

// UnregisterNewTickets removes spent/missed ticket notifications for
// the passed websocket client.
func (m *wsNotificationManager) UnregisterNewTickets(wsc *wsClient) {
	m.queueNotification <- (*notificationUnregisterNewTickets)(wsc)
}

// RegisterStakeDifficulty requests stake difficulty notifications
// to the passed websocket client.
func (m *wsNotificationManager) RegisterStakeDifficulty(wsc *wsClient) {
	m.queueNotification <- (*notificationRegisterStakeDifficulty)(wsc)
}

// UnregisterStakeDifficulty removes stake difficulty notifications for
// the passed websocket client.
func (m *wsNotificationManager) UnregisterStakeDifficulty(wsc *wsClient) {
	m.queueNotification <- (*notificationUnregisterStakeDifficulty)(wsc)
}

// notifyNewTickets notifies websocket clients that have registered for
// maturing ticket updates.
func (*wsNotificationManager) notifyNewTickets(clients map[chan struct{}]*wsClient,
	tnd *blockchain.TicketNotificationsData) {

	// Create a ticket map to export as JSON.
	var tickets []string
	for h := range tnd.TicketMap {
		tickets = append(tickets, h.String())
	}

	// Notify interested websocket clients about the connected block.
	ntfn := dcrjson.NewNewTicketsNtfn(tnd.Hash.String(),
		int32(tnd.Height),
		tnd.StakeDifficulty,
		tickets)

	marshalledJSON, err := dcrjson.MarshalCmd(nil, ntfn)
	if err != nil {
		rpcsLog.Error("Failed to marshal new tickets notification: "+
			"%v", err)
		return
	}
	for _, wsc := range clients {
		wsc.QueueNotification(marshalledJSON)
	}
}

// notifyStakeDifficulty notifies websocket clients that have registered for
// maturing ticket updates.
func (*wsNotificationManager) notifyStakeDifficulty(
	clients map[chan struct{}]*wsClient,
	sdnd *StakeDifficultyNtfnData) {

	// Notify interested websocket clients about the connected block.
	ntfn := dcrjson.NewStakeDifficultyNtfn(sdnd.BlockHash.String(),
		int32(sdnd.BlockHeight),
		sdnd.StakeDifficulty)

	marshalledJSON, err := dcrjson.MarshalCmd(nil, ntfn)
	if err != nil {
		rpcsLog.Error("Failed to marshal stake difficulty notification: "+
			"%v", err)
		return
	}

	for _, wsc := range clients {
		wsc.QueueNotification(marshalledJSON)
	}
}

// RegisterNewMempoolTxsUpdates requests notifications to the passed websocket
// client when new transactions are added to the memory pool.
func (m *wsNotificationManager) RegisterNewMempoolTxsUpdates(wsc *wsClient) {
	m.queueNotification <- (*notificationRegisterNewMempoolTxs)(wsc)
}

// UnregisterNewMempoolTxsUpdates removes notifications to the passed websocket
// client when new transaction are added to the memory pool.
func (m *wsNotificationManager) UnregisterNewMempoolTxsUpdates(wsc *wsClient) {
	m.queueNotification <- (*notificationUnregisterNewMempoolTxs)(wsc)
}

// notifyForNewTx notifies websocket clients that have registered for updates
// when a new transaction is added to the memory pool.
func (m *wsNotificationManager) notifyForNewTx(clients map[chan struct{}]*wsClient, tx *dcrutil.Tx) {
	txShaStr := tx.Sha().String()
	mtx := tx.MsgTx()

	var amount int64
	for _, txOut := range mtx.TxOut {
		amount += txOut.Value
	}

	ntfn := dcrjson.NewTxAcceptedNtfn(txShaStr, dcrutil.Amount(amount).ToCoin())
	marshalledJSON, err := dcrjson.MarshalCmd(nil, ntfn)
	if err != nil {
		rpcsLog.Errorf("Failed to marshal tx notification: %s", err.Error())
		return
	}

	var verboseNtfn *dcrjson.TxAcceptedVerboseNtfn
	var marshalledJSONVerbose []byte
	for _, wsc := range clients {
		if wsc.verboseTxUpdates {
			if marshalledJSONVerbose != nil {
				wsc.QueueNotification(marshalledJSONVerbose)
				continue
			}

			net := m.server.server.chainParams
<<<<<<< HEAD
			rawTx, err := createTxRawResult(net, txShaStr, mtx, nil,
				0, nil, int64(wire.NullBlockHeight), wire.NullBlockIndex)
=======
			rawTx, err := createTxRawResult(net, mtx, txShaStr, nil,
				"", 0, 0)
>>>>>>> 0280fa02
			if err != nil {
				return
			}

			verboseNtfn = dcrjson.NewTxAcceptedVerboseNtfn(*rawTx)
			marshalledJSONVerbose, err = dcrjson.MarshalCmd(nil,
				verboseNtfn)
			if err != nil {
				rpcsLog.Errorf("Failed to marshal verbose tx "+
					"notification: %s", err.Error())
				return
			}
			wsc.QueueNotification(marshalledJSONVerbose)
		} else {
			wsc.QueueNotification(marshalledJSON)
		}
	}
}

// RegisterSpentRequests requests a notification when each of the passed
// outpoints is confirmed spent (contained in a block connected to the main
// chain) for the passed websocket client.  The request is automatically
// removed once the notification has been sent.
func (m *wsNotificationManager) RegisterSpentRequests(wsc *wsClient, ops []*wire.OutPoint) {
	m.queueNotification <- &notificationRegisterSpent{
		wsc: wsc,
		ops: ops,
	}
}

// addSpentRequests modifies a map of watched outpoints to sets of websocket
// clients to add a new request watch all of the outpoints in ops and create
// and send a notification when spent to the websocket client wsc.
func (*wsNotificationManager) addSpentRequests(opMap map[wire.OutPoint]map[chan struct{}]*wsClient,
	wsc *wsClient, ops []*wire.OutPoint) {

	for _, op := range ops {
		// Track the request in the client as well so it can be quickly
		// be removed on disconnect.
		wsc.spentRequests[*op] = struct{}{}

		// Add the client to the list to notify when the outpoint is seen.
		// Create the list as needed.
		cmap, ok := opMap[*op]
		if !ok {
			cmap = make(map[chan struct{}]*wsClient)
			opMap[*op] = cmap
		}
		cmap[wsc.quit] = wsc
	}
}

// UnregisterSpentRequest removes a request from the passed websocket client
// to be notified when the passed outpoint is confirmed spent (contained in a
// block connected to the main chain).
func (m *wsNotificationManager) UnregisterSpentRequest(wsc *wsClient, op *wire.OutPoint) {
	m.queueNotification <- &notificationUnregisterSpent{
		wsc: wsc,
		op:  op,
	}
}

// removeSpentRequest modifies a map of watched outpoints to remove the
// websocket client wsc from the set of clients to be notified when a
// watched outpoint is spent.  If wsc is the last client, the outpoint
// key is removed from the map.
func (*wsNotificationManager) removeSpentRequest(ops map[wire.OutPoint]map[chan struct{}]*wsClient,
	wsc *wsClient, op *wire.OutPoint) {

	// Remove the request tracking from the client.
	delete(wsc.spentRequests, *op)

	// Remove the client from the list to notify.
	notifyMap, ok := ops[*op]
	if !ok {
		rpcsLog.Warnf("Attempt to remove nonexistent spent request "+
			"for websocket client %s", wsc.addr)
		return
	}
	delete(notifyMap, wsc.quit)

	// Remove the map entry altogether if there are
	// no more clients interested in it.
	if len(notifyMap) == 0 {
		delete(ops, *op)
	}
}

// txHexString returns the serialized transaction encoded in hexadecimal.
func txHexString(tx *dcrutil.Tx) string {
	buf := bytes.NewBuffer(make([]byte, 0, tx.MsgTx().SerializeSize()))
	// Ignore Serialize's error, as writing to a bytes.buffer cannot fail.
	tx.MsgTx().Serialize(buf)
	return hex.EncodeToString(buf.Bytes())
}

// blockDetails creates a BlockDetails struct to include in dcrws notifications
// from a block and a transaction's block index.
func blockDetails(block *dcrutil.Block, txTree int8, txIndex int) *dcrjson.BlockDetails {
	if block == nil {
		return nil
	}
	return &dcrjson.BlockDetails{
		Height:   int32(block.Height()),
		Hash:     block.Sha().String(),
		Index:    txIndex,
		Time:     block.MsgBlock().Header.Timestamp.Unix(),
		Tree:     txTree,
		VoteBits: block.MsgBlock().Header.VoteBits,
	}
}

// newRedeemingTxNotification returns a new marshalled redeemingtx notification
// with the passed parameters.
func newRedeemingTxNotification(txHex string, tree int8, index int, block *dcrutil.Block) ([]byte, error) {
	// Create and marshal the notification.
	ntfn := dcrjson.NewRedeemingTxNtfn(txHex, blockDetails(block, tree, index))
	return dcrjson.MarshalCmd(nil, ntfn)
}

// notifyForTxOuts examines each transaction output, notifying interested
// websocket clients of the transaction if an output spends to a watched
// address.  A spent notification request is automatically registered for
// the client for each matching output.
func (m *wsNotificationManager) notifyForTxOuts(
	ops map[wire.OutPoint]map[chan struct{}]*wsClient,
	addrs map[string]map[chan struct{}]*wsClient, tx *dcrutil.Tx,
	block *dcrutil.Block) {

	// Nothing to do if nobody is listening for address notifications.
	if len(addrs) == 0 {
		return
	}

	txHex := ""
	wscNotified := make(map[chan struct{}]struct{})
	for i, txOut := range tx.MsgTx().TxOut {
		_, txAddrs, _, err := txscript.ExtractPkScriptAddrs(txOut.Version,
			txOut.PkScript, m.server.server.chainParams)
		if err != nil {
			continue
		}

		for _, txAddr := range txAddrs {
			cmap, ok := addrs[txAddr.EncodeAddress()]
			if !ok {
				continue
			}

			if txHex == "" {
				txHex = txHexString(tx)
			}
			ntfn := dcrjson.NewRecvTxNtfn(txHex, blockDetails(block,
				tx.Tree(), tx.Index()))

			marshalledJSON, err := dcrjson.MarshalCmd(nil, ntfn)
			if err != nil {
				rpcsLog.Errorf("Failed to marshal processedtx notification: %v",
					err)
				continue
			}

			op := []*wire.OutPoint{wire.NewOutPoint(
				tx.Sha(),
				uint32(i),
				tx.Tree())}
			for wscQuit, wsc := range cmap {
				m.addSpentRequests(ops, wsc, op)

				if _, ok := wscNotified[wscQuit]; !ok {
					wscNotified[wscQuit] = struct{}{}
					wsc.QueueNotification(marshalledJSON)
				}
			}
		}
	}
}

// notifyForTx examines the inputs and outputs of the passed transaction,
// notifying websocket clients of outputs spending to a watched address
// and inputs spending a watched outpoint.
func (m *wsNotificationManager) notifyForTx(
	ops map[wire.OutPoint]map[chan struct{}]*wsClient,
	addrs map[string]map[chan struct{}]*wsClient,
	tx *dcrutil.Tx, block *dcrutil.Block) {

	if len(ops) != 0 {
		m.notifyForTxIns(ops, tx, block)
	}
	if len(addrs) != 0 {
		m.notifyForTxOuts(ops, addrs, tx, block)
	}
}

// notifyForTxIns examines the inputs of the passed transaction and sends
// interested websocket clients a redeemingtx notification if any inputs
// spend a watched output.  If block is non-nil, any matching spent
// requests are removed.
func (m *wsNotificationManager) notifyForTxIns(
	ops map[wire.OutPoint]map[chan struct{}]*wsClient, tx *dcrutil.Tx,
	block *dcrutil.Block) {

	// Nothing to do if nobody is watching outpoints.
	if len(ops) == 0 {
		return
	}

	txHex := ""
	wscNotified := make(map[chan struct{}]struct{})
	for _, txIn := range tx.MsgTx().TxIn {
		prevOut := &txIn.PreviousOutPoint
		if cmap, ok := ops[*prevOut]; ok {
			if txHex == "" {
				txHex = txHexString(tx)
			}
			marshalledJSON, err := newRedeemingTxNotification(txHex, tx.Tree(),
				tx.Index(), block)
			if err != nil {
				rpcsLog.Warnf("Failed to marshal redeemingtx notification: %v",
					err)
				continue
			}
			for wscQuit, wsc := range cmap {
				if _, ok := wscNotified[wscQuit]; !ok {
					wscNotified[wscQuit] = struct{}{}
					wsc.QueueNotification(marshalledJSON)
				}
			}
		}
	}
}

// RegisterTxOutAddressRequests requests notifications to the passed websocket
// client when a transaction output spends to the passed address.
func (m *wsNotificationManager) RegisterTxOutAddressRequests(wsc *wsClient,
	addrs []string) {
	m.queueNotification <- &notificationRegisterAddr{
		wsc:   wsc,
		addrs: addrs,
	}
}

// addAddrRequests adds the websocket client wsc to the address to client set
// addrMap so wsc will be notified for any mempool or block transaction outputs
// spending to any of the addresses in addrs.
func (*wsNotificationManager) addAddrRequests(
	addrMap map[string]map[chan struct{}]*wsClient,
	wsc *wsClient, addrs []string) {

	for _, addr := range addrs {
		// Track the request in the client as well so it can be quickly be
		// removed on disconnect.
		wsc.addrRequests[addr] = struct{}{}

		// Add the client to the set of clients to notify when the
		// outpoint is seen.  Create map as needed.
		cmap, ok := addrMap[addr]
		if !ok {
			cmap = make(map[chan struct{}]*wsClient)
			addrMap[addr] = cmap
		}
		cmap[wsc.quit] = wsc
	}
}

// UnregisterTxOutAddressRequest removes a request from the passed websocket
// client to be notified when a transaction spends to the passed address.
func (m *wsNotificationManager) UnregisterTxOutAddressRequest(wsc *wsClient,
	addr string) {
	m.queueNotification <- &notificationUnregisterAddr{
		wsc:  wsc,
		addr: addr,
	}
}

// removeAddrRequest removes the websocket client wsc from the address to
// client set addrs so it will no longer receive notification updates for
// any transaction outputs send to addr.
func (*wsNotificationManager) removeAddrRequest(
	addrs map[string]map[chan struct{}]*wsClient,
	wsc *wsClient, addr string) {

	// Remove the request tracking from the client.
	delete(wsc.addrRequests, addr)

	// Remove the client from the list to notify.
	cmap, ok := addrs[addr]
	if !ok {
		rpcsLog.Warnf("Attempt to remove nonexistent addr request "+
			"<%s> for websocket client %s", addr, wsc.addr)
		return
	}
	delete(cmap, wsc.quit)

	// Remove the map entry altogether if there are no more clients
	// interested in it.
	if len(cmap) == 0 {
		delete(addrs, addr)
	}
}

// AddClient adds the passed websocket client to the notification manager.
func (m *wsNotificationManager) AddClient(wsc *wsClient) {
	m.queueNotification <- (*notificationRegisterClient)(wsc)
}

// RemoveClient removes the passed websocket client and all notifications
// registered for it.
func (m *wsNotificationManager) RemoveClient(wsc *wsClient) {
	select {
	case m.queueNotification <- (*notificationUnregisterClient)(wsc):
	case <-m.quit:
	}
}

// Start starts the goroutines required for the manager to queue and process
// websocket client notifications.
func (m *wsNotificationManager) Start() {
	m.wg.Add(2)
	go m.queueHandler()
	go m.notificationHandler()
}

// WaitForShutdown blocks until all notification manager goroutines have
// finished.
func (m *wsNotificationManager) WaitForShutdown() {
	m.wg.Wait()
}

// Shutdown shuts down the manager, stopping the notification queue and
// notification handler goroutines.
func (m *wsNotificationManager) Shutdown() {
	close(m.quit)
}

// newWsNotificationManager returns a new notification manager ready for use.
// See wsNotificationManager for more details.
func newWsNotificationManager(server *rpcServer) *wsNotificationManager {
	return &wsNotificationManager{
		server:            server,
		queueNotification: make(chan interface{}),
		notificationMsgs:  make(chan interface{}),
		numClients:        make(chan int),
		quit:              make(chan struct{}),
	}
}

// wsResponse houses a message to send to a connected websocket client as
// well as a channel to reply on when the message is sent.
type wsResponse struct {
	msg      []byte
	doneChan chan bool
}

// wsClient provides an abstraction for handling a websocket client.  The
// overall data flow is split into 3 main goroutines, a possible 4th goroutine
// for long-running operations (only started if request is made), and a
// websocket manager which is used to allow things such as broadcasting
// requested notifications to all connected websocket clients.   Inbound
// messages are read via the inHandler goroutine and generally dispatched to
// their own handler.  However, certain potentially long-running operations such
// as rescans, are sent to the asyncHander goroutine and are limited to one at a
// time.  There are two outbound message types - one for responding to client
// requests and another for async notifications.  Responses to client requests
// use SendMessage which employs a buffered channel thereby limiting the number
// of outstanding requests that can be made.  Notifications are sent via
// QueueNotification which implements a queue via notificationQueueHandler to
// ensure sending notifications from other subsystems can't block.  Ultimately,
// all messages are sent via the outHandler.
type wsClient struct {
	sync.Mutex

	// server is the RPC server that is servicing the client.
	server *rpcServer

	// conn is the underlying websocket connection.
	conn *websocket.Conn

	// disconnected indicated whether or not the websocket client is
	// disconnected.
	disconnected bool

	// addr is the remote address of the client.
	addr string

	// authenticated specifies whether a client has been authenticated
	// and therefore is allowed to communicated over the websocket.
	authenticated bool

	// isAdmin specifies whether a client may change the state of the server;
	// false means its access is only to the limited set of RPC calls.
	isAdmin bool

	// sessionID is a random ID generated for each client when connected.
	// These IDs may be queried by a client using the session RPC.  A change
	// to the session ID indicates that the client reconnected.
	sessionID uint64

	// verboseTxUpdates specifies whether a client has requested verbose
	// information about all new transactions.
	verboseTxUpdates bool

	// addrRequests is a set of addresses the caller has requested to be
	// notified about.  It is maintained here so all requests can be removed
	// when a wallet disconnects.  Owned by the notification manager.
	addrRequests map[string]struct{}

	// spentRequests is a set of unspent Outpoints a wallet has requested
	// notifications for when they are spent by a processed transaction.
	// Owned by the notification manager.
	spentRequests map[wire.OutPoint]struct{}

	// Networking infrastructure.
	asyncStarted bool
	asyncChan    chan *parsedRPCCmd
	ntfnChan     chan []byte
	sendChan     chan wsResponse
	quit         chan struct{}
	wg           sync.WaitGroup
}

// handleMessage is the main handler for incoming requests.  It enforces
// authentication, parses the incoming json, looks up and executes handlers
// (including pass through for standard RPC commands), and sends the appropriate
// response.  It also detects commands which are marked as long-running and
// sends them off to the asyncHander for processing.
func (c *wsClient) handleMessage(msg []byte) {
	if !c.authenticated {
		// Disconnect immediately if the provided command fails to
		// parse when the client is not already authenticated.
		var request dcrjson.Request
		if err := json.Unmarshal(msg, &request); err != nil {
			c.Disconnect()
			return
		}
		parsedCmd := parseCmd(&request)
		if parsedCmd.err != nil {
			c.Disconnect()
			return
		}

		// Disconnect immediately if the first command is not
		// authenticate when not already authenticated.
		authCmd, ok := parsedCmd.cmd.(*dcrjson.AuthenticateCmd)
		if !ok {
			rpcsLog.Warnf("Unauthenticated websocket message " +
				"received")
			c.Disconnect()
			return
		}

		// Check credentials.
		login := authCmd.Username + ":" + authCmd.Passphrase
		auth := "Basic " + base64.StdEncoding.EncodeToString([]byte(login))
		authSha := fastsha256.Sum256([]byte(auth))
		cmp := subtle.ConstantTimeCompare(authSha[:], c.server.authsha[:])
		limitcmp := subtle.ConstantTimeCompare(authSha[:], c.server.limitauthsha[:])
		if cmp != 1 && limitcmp != 1 {
			rpcsLog.Warnf("Auth failure.")
			c.Disconnect()
			return
		}
		c.authenticated = true
		c.isAdmin = cmp == 1

		// Marshal and send response.
		reply, err := createMarshalledReply(parsedCmd.id, nil, nil)
		if err != nil {
			rpcsLog.Errorf("Failed to marshal authenticate reply: "+
				"%v", err.Error())
			return
		}
		c.SendMessage(reply, nil)
		return
	}

	// Attempt to parse the raw message into a JSON-RPC request.
	var request dcrjson.Request
	if err := json.Unmarshal(msg, &request); err != nil {
		jsonErr := &dcrjson.RPCError{
			Code:    dcrjson.ErrRPCParse.Code,
			Message: "Failed to parse request: " + err.Error(),
		}

		// Marshal and send response.
		reply, err := createMarshalledReply(nil, nil, jsonErr)
		if err != nil {
			rpcsLog.Errorf("Failed to marshal parse failure "+
				"reply: %v", err)
			return
		}
		c.SendMessage(reply, nil)
		return
	}
	// Requests with no ID (notifications) must not have a response per the
	// JSON-RPC spec.
	if request.ID == nil {
		return
	}

	// Check if the user is limited and disconnect client if unauthorized
	if !c.isAdmin {
		if _, ok := rpcLimited[request.Method]; !ok {
			jsonErr := &dcrjson.RPCError{
				Code:    dcrjson.ErrRPCInvalidParams.Code,
				Message: "limited user not authorized for this method",
			}
			// Marshal and send response.
			reply, err := createMarshalledReply(request.ID, nil, jsonErr)
			if err != nil {
				rpcsLog.Errorf("Failed to marshal parse failure "+
					"reply: %v", err)
				return
			}
			c.SendMessage(reply, nil)
			return
		}
	}

	// Attempt to parse the JSON-RPC request into a known concrete command.
	cmd := parseCmd(&request)
	if cmd.err != nil {
		// Marshal and send response.
		reply, err := createMarshalledReply(cmd.id, nil, cmd.err)
		if err != nil {
			rpcsLog.Errorf("Failed to marshal parse failure "+
				"reply: %v", err)
			return
		}
		c.SendMessage(reply, nil)
		return
	}
	rpcsLog.Debugf("Received command <%s> from %s", cmd.method, c.addr)

	// Disconnect if already authenticated and another authenticate command
	// is received.
	if _, ok := cmd.cmd.(*dcrjson.AuthenticateCmd); ok {
		rpcsLog.Warnf("Websocket client %s is already authenticated",
			c.addr)
		c.Disconnect()
		return
	}

	// When the command is marked as a long-running command, send it off
	// to the asyncHander goroutine for processing.
	if _, ok := wsAsyncHandlers[cmd.method]; ok {
		// Start up the async goroutine for handling long-running
		// requests asynchonrously if needed.
		if !c.asyncStarted {
			rpcsLog.Tracef("Starting async handler for %s", c.addr)
			c.wg.Add(1)
			go c.asyncHandler()
			c.asyncStarted = true
		}
		c.asyncChan <- cmd
		return
	}

	// Lookup the websocket extension for the command and if it doesn't
	// exist fallback to handling the command as a standard command.
	wsHandler, ok := wsHandlers[cmd.method]
	if !ok {
		// No websocket-specific handler so handle like a legacy
		// RPC connection.
		result, jsonErr := c.server.standardCmdResult(cmd, nil)
		reply, err := createMarshalledReply(cmd.id, result, jsonErr)
		if err != nil {
			rpcsLog.Errorf("Failed to marshal reply for <%s> "+
				"command: %v", cmd.method, err)
			return
		}

		c.SendMessage(reply, nil)
		return
	}

	// Invoke the handler and marshal and send response.
	result, jsonErr := wsHandler(c, cmd.cmd)
	reply, err := createMarshalledReply(cmd.id, result, jsonErr)
	if err != nil {
		rpcsLog.Errorf("Failed to marshal reply for <%s> command: %v",
			cmd.method, err)
		return
	}
	c.SendMessage(reply, nil)
}

// inHandler handles all incoming messages for the websocket connection.  It
// must be run as a goroutine.
func (c *wsClient) inHandler() {
out:
	for {
		// Break out of the loop once the quit channel has been closed.
		// Use a non-blocking select here so we fall through otherwise.
		select {
		case <-c.quit:
			break out
		default:
		}

		_, msg, err := c.conn.ReadMessage()
		if err != nil {
			// Log the error if it's not due to disconnecting.
			if err != io.EOF {
				rpcsLog.Errorf("Websocket receive error from "+
					"%s: %v", c.addr, err)
			}
			break out
		}
		c.handleMessage(msg)
	}

	// Ensure the connection is closed.
	c.Disconnect()
	c.wg.Done()
	rpcsLog.Tracef("Websocket client input handler done for %s", c.addr)
}

// notificationQueueHandler handles the queueing of outgoing notifications for
// the websocket client.  This runs as a muxer for various sources of input to
// ensure that queueing up notifications to be sent will not block.  Otherwise,
// slow clients could bog down the other systems (such as the mempool or block
// manager) which are queueing the data.  The data is passed on to outHandler to
// actually be written.  It must be run as a goroutine.
func (c *wsClient) notificationQueueHandler() {
	ntfnSentChan := make(chan bool, 1) // nonblocking sync

	// pendingNtfns is used as a queue for notifications that are ready to
	// be sent once there are no outstanding notifications currently being
	// sent.  The waiting flag is used over simply checking for items in the
	// pending list to ensure cleanup knows what has and hasn't been sent
	// to the outHandler.  Currently no special cleanup is needed, however
	// if something like a done channel is added to notifications in the
	// future, not knowing what has and hasn't been sent to the outHandler
	// (and thus who should respond to the done channel) would be
	// problematic without using this approach.
	pendingNtfns := list.New()
	waiting := false
out:
	for {
		select {
		// This channel is notified when a message is being queued to
		// be sent across the network socket.  It will either send the
		// message immediately if a send is not already in progress, or
		// queue the message to be sent once the other pending messages
		// are sent.
		case msg := <-c.ntfnChan:
			if !waiting {
				c.SendMessage(msg, ntfnSentChan)
			} else {
				pendingNtfns.PushBack(msg)
			}
			waiting = true

		// This channel is notified when a notification has been sent
		// across the network socket.
		case <-ntfnSentChan:
			// No longer waiting if there are no more messages in
			// the pending messages queue.
			next := pendingNtfns.Front()
			if next == nil {
				waiting = false
				continue
			}

			// Notify the outHandler about the next item to
			// asynchronously send.
			msg := pendingNtfns.Remove(next).([]byte)
			c.SendMessage(msg, ntfnSentChan)

		case <-c.quit:
			break out
		}
	}

	// Drain any wait channels before exiting so nothing is left waiting
	// around to send.
cleanup:
	for {
		select {
		case <-c.ntfnChan:
		case <-ntfnSentChan:
		default:
			break cleanup
		}
	}
	c.wg.Done()
	rpcsLog.Tracef("Websocket client notification queue handler done "+
		"for %s", c.addr)
}

// outHandler handles all outgoing messages for the websocket connection.  It
// must be run as a goroutine.  It uses a buffered channel to serialize output
// messages while allowing the sender to continue running asynchronously.  It
// must be run as a goroutine.
func (c *wsClient) outHandler() {
out:
	for {
		// Send any messages ready for send until the quit channel is
		// closed.
		select {
		case r := <-c.sendChan:
			err := c.conn.WriteMessage(websocket.TextMessage, r.msg)
			if err != nil {
				c.Disconnect()
				break out
			}
			if r.doneChan != nil {
				r.doneChan <- true
			}

		case <-c.quit:
			break out
		}
	}

	// Drain any wait channels before exiting so nothing is left waiting
	// around to send.
cleanup:
	for {
		select {
		case r := <-c.sendChan:
			if r.doneChan != nil {
				r.doneChan <- false
			}
		default:
			break cleanup
		}
	}
	c.wg.Done()
	rpcsLog.Tracef("Websocket client output handler done for %s", c.addr)
}

// asyncHandler handles all long-running requests such as rescans which are
// not run directly in the inHandler routine unlike most requests.  This allows
// normal quick requests to continue to be processed and responded to even while
// lengthy operations are underway.  Only one long-running operation is
// permitted at a time, so multiple long-running requests are queued and
// serialized.  It must be run as a goroutine.  Also, this goroutine is not
// started until/if the first long-running request is made.
func (c *wsClient) asyncHandler() {
	asyncHandlerDoneChan := make(chan struct{}, 1) // nonblocking sync
	pendingCmds := list.New()
	waiting := false

	// runHandler runs the handler for the passed command and sends the
	// reply.
	runHandler := func(parsedCmd *parsedRPCCmd) {
		wsHandler, ok := wsHandlers[parsedCmd.method]
		if !ok {
			rpcsLog.Warnf("No handler for command <%s>",
				parsedCmd.method)
			return
		}

		// Invoke the handler and marshal and send response.
		result, jsonErr := wsHandler(c, parsedCmd.cmd)
		reply, err := createMarshalledReply(parsedCmd.id, result,
			jsonErr)
		if err != nil {
			rpcsLog.Errorf("Failed to marshal reply for <%s> "+
				"command: %v", parsedCmd.method, err)
			return
		}
		c.SendMessage(reply, nil)
	}

out:
	for {
		select {
		case cmd := <-c.asyncChan:
			if !waiting {
				c.wg.Add(1)
				go func(cmd *parsedRPCCmd) {
					runHandler(cmd)
					asyncHandlerDoneChan <- struct{}{}
					c.wg.Done()
				}(cmd)
			} else {
				pendingCmds.PushBack(cmd)
			}
			waiting = true

		case <-asyncHandlerDoneChan:
			// No longer waiting if there are no more messages in
			// the pending messages queue.
			next := pendingCmds.Front()
			if next == nil {
				waiting = false
				continue
			}

			// Notify the outHandler about the next item to
			// asynchronously send.
			element := pendingCmds.Remove(next)
			c.wg.Add(1)
			go func(cmd *parsedRPCCmd) {
				runHandler(cmd)
				asyncHandlerDoneChan <- struct{}{}
				c.wg.Done()
			}(element.(*parsedRPCCmd))

		case <-c.quit:
			break out
		}
	}

	// Drain any wait channels before exiting so nothing is left waiting
	// around to send.
cleanup:
	for {
		select {
		case <-c.asyncChan:
		case <-asyncHandlerDoneChan:
		default:
			break cleanup
		}
	}

	c.wg.Done()
	rpcsLog.Tracef("Websocket client async handler done for %s", c.addr)
}

// SendMessage sends the passed json to the websocket client.  It is backed
// by a buffered channel, so it will not block until the send channel is full.
// Note however that QueueNotification must be used for sending async
// notifications instead of the this function.  This approach allows a limit to
// the number of outstanding requests a client can make without preventing or
// blocking on async notifications.
func (c *wsClient) SendMessage(marshalledJSON []byte, doneChan chan bool) {
	// Don't send the message if disconnected.
	if c.Disconnected() {
		if doneChan != nil {
			doneChan <- false
		}
		return
	}

	c.sendChan <- wsResponse{msg: marshalledJSON, doneChan: doneChan}
}

// ErrClientQuit describes the error where a client send is not processed due
// to the client having already been disconnected or dropped.
var ErrClientQuit = errors.New("client quit")

// QueueNotification queues the passed notification to be sent to the websocket
// client.  This function, as the name implies, is only intended for
// notifications since it has additional logic to prevent other subsystems, such
// as the memory pool and block manager, from blocking even when the send
// channel is full.
//
// If the client is in the process of shutting down, this function returns
// ErrClientQuit.  This is intended to be checked by long-running notification
// handlers to stop processing if there is no more work needed to be done.
func (c *wsClient) QueueNotification(marshalledJSON []byte) error {
	// Don't queue the message if disconnected.
	if c.Disconnected() {
		return ErrClientQuit
	}

	c.ntfnChan <- marshalledJSON
	return nil
}

// Disconnected returns whether or not the websocket client is disconnected.
func (c *wsClient) Disconnected() bool {
	c.Lock()
	defer c.Unlock()

	return c.disconnected
}

// Disconnect disconnects the websocket client.
func (c *wsClient) Disconnect() {
	c.Lock()
	defer c.Unlock()

	// Nothing to do if already disconnected.
	if c.disconnected {
		return
	}

	rpcsLog.Tracef("Disconnecting websocket client %s", c.addr)
	close(c.quit)
	c.conn.Close()
	c.disconnected = true
}

// Start begins processing input and output messages.
func (c *wsClient) Start() {
	rpcsLog.Tracef("Starting websocket client %s", c.addr)

	// Start processing input and output.
	c.wg.Add(3)
	go c.inHandler()
	go c.notificationQueueHandler()
	go c.outHandler()
}

// WaitForShutdown blocks until the websocket client goroutines are stopped
// and the connection is closed.
func (c *wsClient) WaitForShutdown() {
	c.wg.Wait()
}

// newWebsocketClient returns a new websocket client given the notification
// manager, websocket connection, remote address, and whether or not the client
// has already been authenticated (via HTTP Basic access authentication).  The
// returned client is ready to start.  Once started, the client will process
// incoming and outgoing messages in separate goroutines complete with queueing
// and asynchrous handling for long-running operations.
func newWebsocketClient(server *rpcServer, conn *websocket.Conn,
	remoteAddr string, authenticated bool, isAdmin bool) (*wsClient, error) {

	sessionID, err := wire.RandomUint64()
	if err != nil {
		return nil, err
	}

	client := &wsClient{
		conn:          conn,
		addr:          remoteAddr,
		authenticated: authenticated,
		isAdmin:       isAdmin,
		sessionID:     sessionID,
		server:        server,
		addrRequests:  make(map[string]struct{}),
		spentRequests: make(map[wire.OutPoint]struct{}),
		ntfnChan:      make(chan []byte, 1),        // nonblocking sync
		asyncChan:     make(chan *parsedRPCCmd, 1), // nonblocking sync
		sendChan:      make(chan wsResponse, websocketSendBufferSize),
		quit:          make(chan struct{}),
	}
	return client, nil
}

// handleWebsocketHelp implements the help command for websocket connections.
func handleWebsocketHelp(wsc *wsClient, icmd interface{}) (interface{}, error) {
	cmd, ok := icmd.(*dcrjson.HelpCmd)
	if !ok {
		return nil, dcrjson.ErrRPCInternal
	}

	// Provide a usage overview of all commands when no specific command
	// was specified.
	var command string
	if cmd.Command != nil {
		command = *cmd.Command
	}
	if command == "" {
		usage, err := wsc.server.helpCacher.rpcUsage(true)
		if err != nil {
			context := "Failed to generate RPC usage"
			return nil, internalRPCError(err.Error(), context)
		}
		return usage, nil
	}

	// Check that the command asked for is supported and implemented.
	// Search the list of websocket handlers as well as the main list of
	// handlers since help should only be provided for those cases.
	valid := true
	if _, ok := rpcHandlers[command]; !ok {
		if _, ok := wsHandlers[command]; !ok {
			valid = false
		}
	}
	if !valid {
		return nil, &dcrjson.RPCError{
			Code:    dcrjson.ErrRPCInvalidParameter,
			Message: "Unknown command: " + command,
		}
	}

	// Get the help for the command.
	help, err := wsc.server.helpCacher.rpcMethodHelp(command)
	if err != nil {
		context := "Failed to generate help"
		return nil, internalRPCError(err.Error(), context)
	}
	return help, nil
}

// handleNotifyBlocks implements the notifyblocks command extension for
// websocket connections.
func handleNotifyBlocks(wsc *wsClient, icmd interface{}) (interface{}, error) {
	wsc.server.ntfnMgr.RegisterBlockUpdates(wsc)
	return nil, nil
}

// handleSession implements the session command extension for websocket
// connections.
func handleSession(wsc *wsClient, icmd interface{}) (interface{}, error) {
	return &dcrjson.SessionResult{SessionID: wsc.sessionID}, nil
}

// handleWinningTickets implements the notifywinningtickets command
// extension for websocket connections.
func handleWinningTickets(wsc *wsClient, icmd interface{}) (interface{},
	error) {
	wsc.server.ntfnMgr.RegisterWinningTickets(wsc)
	return nil, nil
}

// handleSpentAndMissedTickets implements the notifyspentandmissedtickets command
// extension for websocket connections.
func handleSpentAndMissedTickets(wsc *wsClient, icmd interface{}) (interface{},
	error) {
	wsc.server.ntfnMgr.RegisterSpentAndMissedTickets(wsc)
	return nil, nil
}

// handleNewTickets implements the notifynewtickets command extension for
// websocket connections.
func handleNewTickets(wsc *wsClient, icmd interface{}) (interface{},
	error) {
	wsc.server.ntfnMgr.RegisterNewTickets(wsc)
	return nil, nil
}

// handleStakeDifficulty implements the notifystakedifficulty command extension
// for websocket connections.
func handleStakeDifficulty(wsc *wsClient, icmd interface{}) (interface{},
	error) {
	wsc.server.ntfnMgr.RegisterStakeDifficulty(wsc)
	return nil, nil
}

// handleStopNotifyBlocks implements the stopnotifyblocks command extension for
// websocket connections.
func handleStopNotifyBlocks(wsc *wsClient, icmd interface{}) (interface{}, error) {
	wsc.server.ntfnMgr.UnregisterBlockUpdates(wsc)
	return nil, nil
}

// handleNotifySpent implements the notifyspent command extension for
// websocket connections.
func handleNotifySpent(wsc *wsClient, icmd interface{}) (interface{}, error) {
	cmd, ok := icmd.(*dcrjson.NotifySpentCmd)
	if !ok {
		return nil, dcrjson.ErrRPCInternal
	}
	outpoints, err := deserializeOutpoints(cmd.OutPoints)
	if err != nil {
		return nil, err
	}

	wsc.server.ntfnMgr.RegisterSpentRequests(wsc, outpoints)
	return nil, nil
}

// handleNotifyNewTransations implements the notifynewtransactions command
// extension for websocket connections.
func handleNotifyNewTransactions(wsc *wsClient, icmd interface{}) (interface{}, error) {
	cmd, ok := icmd.(*dcrjson.NotifyNewTransactionsCmd)
	if !ok {
		return nil, dcrjson.ErrRPCInternal
	}

	wsc.verboseTxUpdates = cmd.Verbose != nil && *cmd.Verbose
	wsc.server.ntfnMgr.RegisterNewMempoolTxsUpdates(wsc)
	return nil, nil
}

// handleStopNotifyNewTransations implements the stopnotifynewtransactions
// command extension for websocket connections.
func handleStopNotifyNewTransactions(wsc *wsClient, icmd interface{}) (interface{}, error) {
	wsc.server.ntfnMgr.UnregisterNewMempoolTxsUpdates(wsc)
	return nil, nil
}

// handleNotifyReceived implements the notifyreceived command extension for
// websocket connections.
func handleNotifyReceived(wsc *wsClient, icmd interface{}) (interface{}, error) {
	cmd, ok := icmd.(*dcrjson.NotifyReceivedCmd)
	if !ok {
		return nil, dcrjson.ErrRPCInternal
	}

	// Decode addresses to validate input, but the strings slice is used
	// directly if these are all ok.
	err := checkAddressValidity(cmd.Addresses)
	if err != nil {
		return nil, err
	}

	wsc.server.ntfnMgr.RegisterTxOutAddressRequests(wsc, cmd.Addresses)
	return nil, nil
}

// handleStopNotifySpent implements the stopnotifyspent command extension for
// websocket connections.
func handleStopNotifySpent(wsc *wsClient, icmd interface{}) (interface{}, error) {
	cmd, ok := icmd.(*dcrjson.StopNotifySpentCmd)
	if !ok {
		return nil, dcrjson.ErrRPCInternal
	}

	outpoints, err := deserializeOutpoints(cmd.OutPoints)
	if err != nil {
		return nil, err
	}

	for _, outpoint := range outpoints {
		wsc.server.ntfnMgr.UnregisterSpentRequest(wsc, outpoint)
	}

	return nil, nil
}

// handleStopNotifyReceived implements the stopnotifyreceived command extension
// for websocket connections.
func handleStopNotifyReceived(wsc *wsClient, icmd interface{}) (interface{}, error) {
	cmd, ok := icmd.(*dcrjson.StopNotifyReceivedCmd)
	if !ok {
		return nil, dcrjson.ErrRPCInternal
	}

	// Decode addresses to validate input, but the strings slice is used
	// directly if these are all ok.
	err := checkAddressValidity(cmd.Addresses)
	if err != nil {
		return nil, err
	}

	for _, addr := range cmd.Addresses {
		wsc.server.ntfnMgr.UnregisterTxOutAddressRequest(wsc, addr)
	}

	return nil, nil
}

// checkAddressValidity checks the validity of each address in the passed
// string slice. It does this by attempting to decode each address using the
// current active network parameters. If any single address fails to decode
// properly, the function returns an error. Otherwise, nil is returned.
func checkAddressValidity(addrs []string) error {
	for _, addr := range addrs {
		_, err := dcrutil.DecodeAddress(addr, activeNetParams.Params)
		if err != nil {
			return &dcrjson.RPCError{
				Code: dcrjson.ErrRPCInvalidAddressOrKey,
				Message: fmt.Sprintf("Invalid address or key: %v",
					addr),
			}
		}
	}
	return nil
}

// deserializeOutpoints deserializes each serialized outpoint.
func deserializeOutpoints(serializedOuts []dcrjson.OutPoint) ([]*wire.OutPoint, error) {
	outpoints := make([]*wire.OutPoint, 0, len(serializedOuts))
	for i := range serializedOuts {
		blockHash, err := chainhash.NewHashFromStr(serializedOuts[i].Hash)
		if err != nil {
			return nil, rpcDecodeHexError(serializedOuts[i].Hash)
		}
		index := serializedOuts[i].Index
		tree := serializedOuts[i].Tree
		outpoints = append(outpoints, wire.NewOutPoint(blockHash, index, tree))
	}

	return outpoints, nil
}

type rescanKeys struct {
	fallbacks           map[string]struct{}
	pubKeyHashes        map[[ripemd160.Size]byte]struct{}
	scriptHashes        map[[ripemd160.Size]byte]struct{}
	compressedPubKeys   map[[33]byte]struct{}
	uncompressedPubKeys map[[65]byte]struct{}
	unspent             map[wire.OutPoint]struct{}
}

// unspentSlice returns a slice of currently-unspent outpoints for the rescan
// lookup keys.  This is primarily intended to be used to register outpoints
// for continuous notifications after a rescan has completed.
func (r *rescanKeys) unspentSlice() []*wire.OutPoint {
	ops := make([]*wire.OutPoint, 0, len(r.unspent))
	for op := range r.unspent {
		opCopy := op
		ops = append(ops, &opCopy)
	}
	return ops
}

// ErrRescanReorg defines the error that is returned when an unrecoverable
// reorganize is detected during a rescan.
var ErrRescanReorg = dcrjson.RPCError{
	Code:    dcrjson.ErrRPCDatabase,
	Message: "Reorganize",
}

// Decred - TODO: This function needs to scan addresses/pks in both tx trees; right
// now it only looks at the regular tx tree
// rescanBlock rescans all transactions in a single block.  This is a helper
// function for handleRescan.
func rescanBlock(wsc *wsClient, lookups *rescanKeys, blk *dcrutil.Block,
	parent *dcrutil.Block) {
	txTreeRegularValid := dcrutil.IsFlagSet16(blk.MsgBlock().Header.VoteBits,
		dcrutil.BlockValid)

	// No need to rescan tx from genesis block.
	if parent == nil {
		return
	}

	var allTransactions []*dcrutil.Tx

	if txTreeRegularValid {
		allTransactions = append(allTransactions, parent.Transactions()...)
	}
	allTransactions = append(allTransactions, blk.STransactions()...)

	for _, tx := range allTransactions {
		// Hexadecimal representation of this tx.  Only created if
		// needed, and reused for later notifications if already made.
		var txHex string

		// All inputs and outputs must be iterated through to correctly
		// modify the unspent map, however, just a single notification
		// for any matching transaction inputs or outputs should be
		// created and sent.
		spentNotified := false
		recvNotified := false

		// Get the stake tx type.
		txType := stake.DetermineTxType(tx)

		for i, txin := range tx.MsgTx().TxIn {
			// Skip stakebase.
			if txType == stake.TxTypeSSGen && i == 0 {
				continue
			}

			if _, ok := lookups.unspent[txin.PreviousOutPoint]; ok {
				delete(lookups.unspent, txin.PreviousOutPoint)

				if spentNotified {
					continue
				}

				if txHex == "" {
					txHex = txHexString(tx)
				}

				var marshalledJSON []byte
				var err error
				if tx.Tree() == dcrutil.TxTreeRegular {
					marshalledJSON, err = newRedeemingTxNotification(txHex,
						tx.Tree(), tx.Index(), parent)
				} else if tx.Tree() == dcrutil.TxTreeStake {
					marshalledJSON, err = newRedeemingTxNotification(txHex,
						tx.Tree(), tx.Index(), blk)
				}

				if err != nil {
					rpcsLog.Errorf("Failed to marshal redeemingtx "+
						"notification: %v", err)
					continue
				}

				err = wsc.QueueNotification(marshalledJSON)
				// Stop the rescan early if the websocket client
				// disconnected.
				if err == ErrClientQuit {
					return
				}
				spentNotified = true
			}
		}

		for txOutIdx, txout := range tx.MsgTx().TxOut {
			_, addrs, _, _ := txscript.ExtractPkScriptAddrs(txout.Version,
				txout.PkScript, wsc.server.server.chainParams)

			for _, addr := range addrs {
				switch a := addr.(type) {
				case *dcrutil.AddressPubKeyHash:
					if _, ok := lookups.pubKeyHashes[*a.Hash160()]; !ok {
						continue
					}

				case *dcrutil.AddressScriptHash:
					if _, ok := lookups.scriptHashes[*a.Hash160()]; !ok {
						continue
					}

				case *dcrutil.AddressSecpPubKey:
					found := false
					switch sa := a.ScriptAddress(); len(sa) {
					case 33: // Compressed
						var key [33]byte
						copy(key[:], sa)
						if _, ok := lookups.compressedPubKeys[key]; ok {
							found = true
						}

					case 65: // Uncompressed
						var key [65]byte
						copy(key[:], sa)
						if _, ok := lookups.uncompressedPubKeys[key]; ok {
							found = true
						}

					default:
						rpcsLog.Warnf("Skipping rescanned pubkey of unknown "+
							"serialized length %d", len(sa))
						continue
					}

					// If the transaction output pays to the pubkey of
					// a rescanned P2PKH address, include it as well.
					if !found {
						pkh := a.AddressPubKeyHash()
						if _,
							ok := lookups.pubKeyHashes[*pkh.Hash160()]; !ok {
							continue
						}
					}

				default:
					// A new address type must have been added.  Encode as a
					// payment address string and check the fallback map.
					addrStr := addr.EncodeAddress()
					_, ok := lookups.fallbacks[addrStr]
					if !ok {
						continue
					}
				}

				var outpoint wire.OutPoint
				if tx.Tree() == dcrutil.TxTreeRegular {
					outpoint = wire.OutPoint{
						Hash:  *tx.Sha(),
						Index: uint32(txOutIdx),
						Tree:  dcrutil.TxTreeRegular, // decred
					}
				} else if tx.Tree() == dcrutil.TxTreeStake {
					outpoint = wire.OutPoint{
						Hash:  *tx.Sha(),
						Index: uint32(txOutIdx),
						Tree:  dcrutil.TxTreeStake, // decred
					}
				}
				lookups.unspent[outpoint] = struct{}{}

				if recvNotified {
					continue
				}

				if txHex == "" {
					txHex = txHexString(tx)
				}

				var ntfn *dcrjson.RecvTxNtfn
				if tx.Tree() == dcrutil.TxTreeRegular {
					ntfn = dcrjson.NewRecvTxNtfn(txHex, blockDetails(
						parent, tx.Tree(), tx.Index()))
				} else if tx.Tree() == dcrutil.TxTreeStake {
					ntfn = dcrjson.NewRecvTxNtfn(txHex, blockDetails(
						blk, tx.Tree(), tx.Index()))
				}

				marshalledJSON, err := dcrjson.MarshalCmd(nil, ntfn)
				if err != nil {
					rpcsLog.Errorf("Failed to marshal recvtx "+
						"notification: %v", err)
					return
				}

				err = wsc.QueueNotification(marshalledJSON)
				// Stop the rescan early if the websocket client
				// disconnected.
				if err == ErrClientQuit {
					return
				}
				recvNotified = true
			}
		}
	}
}

// recoverFromReorg attempts to recover from a detected reorganize during a
// rescan.  It fetches a new range of block shas from the database and
// verifies that the new range of blocks is on the same fork as a previous
// range of blocks.  If this condition does not hold true, the JSON-RPC error
// for an unrecoverable reorganize is returned.
<<<<<<< HEAD
func recoverFromReorg(db database.Db, minBlock, maxBlock int64,
	lastBlock *dcrutil.Block) ([]chainhash.Hash, error) {
=======
func recoverFromReorg(db database.Db, minBlock, maxBlock int32,
	lastBlock *wire.ShaHash) ([]wire.ShaHash, error) {
>>>>>>> 0280fa02

	hashList, err := db.FetchHeightRange(minBlock, maxBlock)
	if err != nil {
		rpcsLog.Errorf("Error looking up block range: %v", err)
		return nil, &dcrjson.RPCError{
			Code:    dcrjson.ErrRPCDatabase,
			Message: "Database error: " + err.Error(),
		}
	}
	if lastBlock == nil || len(hashList) == 0 {
		return hashList, nil
	}
	blk, err := db.FetchBlockBySha(&hashList[0])
	if err != nil {
		rpcsLog.Errorf("Error looking up possibly reorged block: %v",
			err)
		return nil, &dcrjson.RPCError{
			Code:    dcrjson.ErrRPCDatabase,
			Message: "Database error: " + err.Error(),
		}
	}
	jsonErr := descendantBlock(lastBlock, blk)
	if jsonErr != nil {
		return nil, jsonErr
	}
	return hashList, nil
}

// descendantBlock returns the appropiate JSON-RPC error if a current block
// 'cur' fetched during a reorganize is not a direct child of the parent block
// 'prev'.
func descendantBlock(prev, cur *dcrutil.Block) error {
	if prev == nil || cur == nil {
		return fmt.Errorf("descendantBlock passed nil block pointer")
	}
	curSha := &cur.MsgBlock().Header.PrevBlock
	prevSha := prev.Sha()
	if !prevSha.IsEqual(curSha) {
		rpcsLog.Errorf("Stopping rescan for reorged block %v "+
			"(replaced by block %v)", prevSha, curSha)
		return &ErrRescanReorg
	}
	return nil
}

// scanMempool scans the tx mempool for all requested outpoints/addresses in
// lookups, then issues websocket notifications for relevant transactions.
func scanMempool(wsc *wsClient, lookups *rescanKeys) {
	// TODO use optimized structures within mempool, such as outpoints
	// and addrindex, to do the work more efficiently. This is very
	// expensive to do if the mempool is large. cj
	mp := wsc.server.server.txMemPool
	mp.RLock()
	defer mp.RUnlock()

	for _, txDesc := range mp.pool {
		tx := txDesc.Tx

		// Hexadecimal representation of this tx.  Only created if
		// needed, and reused for later notifications if already made.
		var txHex string

		// All inputs and outputs must be iterated through to correctly
		// modify the unspent map, however, just a single notification
		// for any matching transaction inputs or outputs should be
		// created and sent.
		spentNotified := false
		recvNotified := false

		// Get the stake tx type.
		txType := txDesc.Type

		for i, txin := range tx.MsgTx().TxIn {
			// Skip stakebase.
			if txType == stake.TxTypeSSGen && i == 0 {
				continue
			}

			if _, ok := lookups.unspent[txin.PreviousOutPoint]; ok {
				delete(lookups.unspent, txin.PreviousOutPoint)

				if spentNotified {
					continue
				}

				if txHex == "" {
					txHex = txHexString(tx)
				}

				var marshalledJSON []byte
				var err error
				marshalledJSON, err = newRedeemingTxNotification(txHex, tx.Tree(),
					tx.Index(), nil)
				if err != nil {
					rpcsLog.Errorf("Failed to marshal redeemingtx "+
						"notification: %v", err)
					continue
				}

				err = wsc.QueueNotification(marshalledJSON)
				// Stop the rescan early if the websocket client
				// disconnected.
				if err == ErrClientQuit {
					return
				}
				spentNotified = true
			}
		}

		for txOutIdx, txout := range tx.MsgTx().TxOut {
			_, addrs, _, _ := txscript.ExtractPkScriptAddrs(txout.Version,
				txout.PkScript, wsc.server.server.chainParams)

			for _, addr := range addrs {
				switch a := addr.(type) {
				case *dcrutil.AddressPubKeyHash:
					if _, ok := lookups.pubKeyHashes[*a.Hash160()]; !ok {
						continue
					}

				case *dcrutil.AddressScriptHash:
					if _, ok := lookups.scriptHashes[*a.Hash160()]; !ok {
						continue
					}

				case *dcrutil.AddressSecpPubKey:
					found := false
					switch sa := a.ScriptAddress(); len(sa) {
					case 33: // Compressed
						var key [33]byte
						copy(key[:], sa)
						if _, ok := lookups.compressedPubkeys[key]; ok {
							found = true
						}

					case 65: // Uncompressed
						var key [65]byte
						copy(key[:], sa)
						if _, ok := lookups.uncompressedPubkeys[key]; ok {
							found = true
						}

					default:
						rpcsLog.Warnf("Skipping rescanned pubkey of unknown "+
							"serialized length %d", len(sa))
						continue
					}

					// If the transaction output pays to the pubkey of
					// a rescanned P2PKH address, include it as well.
					if !found {
						pkh := a.AddressPubKeyHash()
						if _,
							ok := lookups.pubKeyHashes[*pkh.Hash160()]; !ok {
							continue
						}
					}

				default:
					// A new address type must have been added.  Encode as a
					// payment address string and check the fallback map.
					addrStr := addr.EncodeAddress()
					_, ok := lookups.fallbacks[addrStr]
					if !ok {
						continue
					}
				}

				var outpoint wire.OutPoint
				if tx.Tree() == dcrutil.TxTreeRegular {
					outpoint = wire.OutPoint{
						Hash:  *tx.Sha(),
						Index: uint32(txOutIdx),
						Tree:  dcrutil.TxTreeRegular, // decred
					}
				} else if tx.Tree() == dcrutil.TxTreeStake {
					outpoint = wire.OutPoint{
						Hash:  *tx.Sha(),
						Index: uint32(txOutIdx),
						Tree:  dcrutil.TxTreeStake, // decred
					}
				}
				lookups.unspent[outpoint] = struct{}{}

				if recvNotified {
					continue
				}

				if txHex == "" {
					txHex = txHexString(tx)
				}

				var ntfn *dcrjson.RecvTxNtfn
				ntfn = dcrjson.NewRecvTxNtfn(txHex, blockDetails(nil, tx.Tree(),
					tx.Index()))

				marshalledJSON, err := dcrjson.MarshalCmd(nil, ntfn)
				if err != nil {
					rpcsLog.Errorf("Failed to marshal recvtx "+
						"notification: %v", err)
					return
				}

				err = wsc.QueueNotification(marshalledJSON)
				// Stop the rescan early if the websocket client
				// disconnected.
				if err == ErrClientQuit {
					return
				}
				recvNotified = true
			}
		}
	}
}

// handleRescan implements the rescan command extension for websocket
// connections.
//
// NOTE: This does not smartly handle reorgs, and fixing requires database
// changes (for safe, concurrent access to full block ranges, and support
// for other chains than the best chain).  It will, however, detect whether
// a reorg removed a block that was previously processed, and result in the
// handler erroring.  Clients must handle this by finding a block still in
// the chain (perhaps from a rescanprogress notification) to resume their
// rescan.
func handleRescan(wsc *wsClient, icmd interface{}) (interface{}, error) {
	cmd, ok := icmd.(*dcrjson.RescanCmd)
	if !ok {
		return nil, dcrjson.ErrRPCInternal
	}

	outpoints := make([]*wire.OutPoint, 0, len(cmd.OutPoints))
	for i := range cmd.OutPoints {
		blockHash, err := chainhash.NewHashFromStr(cmd.OutPoints[i].Hash)
		if err != nil {
			return nil, rpcDecodeHexError(cmd.OutPoints[i].Hash)
		}
		index := cmd.OutPoints[i].Index
		tree := cmd.OutPoints[i].Tree
		outpoints = append(outpoints, wire.NewOutPoint(blockHash, index,
			tree)) // Decred TODO
	}

	numAddrs := len(cmd.Addresses)
	if numAddrs == 1 {
		rpcsLog.Info("Beginning rescan for 1 address")
	} else {
		rpcsLog.Infof("Beginning rescan for %d addresses", numAddrs)
	}

	// Build lookup maps.
	lookups := rescanKeys{
		fallbacks:           map[string]struct{}{},
		pubKeyHashes:        map[[ripemd160.Size]byte]struct{}{},
		scriptHashes:        map[[ripemd160.Size]byte]struct{}{},
		compressedPubKeys:   map[[33]byte]struct{}{},
		uncompressedPubKeys: map[[65]byte]struct{}{},
		unspent:             map[wire.OutPoint]struct{}{},
	}
	var compressedPubkey [33]byte
	var uncompressedPubkey [65]byte
	for _, addrStr := range cmd.Addresses {
		addr, err := dcrutil.DecodeAddress(addrStr, activeNetParams.Params)
		if err != nil {
			jsonErr := dcrjson.RPCError{
				Code: dcrjson.ErrRPCInvalidAddressOrKey,
				Message: "Rescan address " + addrStr + ": " +
					err.Error(),
			}
			return nil, &jsonErr
		}
		switch a := addr.(type) {
		case *dcrutil.AddressPubKeyHash:
			lookups.pubKeyHashes[*a.Hash160()] = struct{}{}

		case *dcrutil.AddressScriptHash:
			lookups.scriptHashes[*a.Hash160()] = struct{}{}

		case *dcrutil.AddressSecpPubKey:
			pubkeyBytes := a.ScriptAddress()
			switch len(pubkeyBytes) {
			case 33: // Compressed
				copy(compressedPubkey[:], pubkeyBytes)
				lookups.compressedPubKeys[compressedPubkey] = struct{}{}

			case 65: // Uncompressed
				copy(uncompressedPubkey[:], pubkeyBytes)
				lookups.uncompressedPubKeys[uncompressedPubkey] = struct{}{}

			default:
				jsonErr := dcrjson.RPCError{
					Code:    dcrjson.ErrRPCInvalidAddressOrKey,
					Message: "Pubkey " + addrStr + " is of unknown length",
				}
				return nil, &jsonErr
			}

		default:
			// A new address type must have been added.  Use encoded
			// payment address string as a fallback until a fast path
			// is added.
			lookups.fallbacks[addrStr] = struct{}{}
		}
	}
	for _, outpoint := range outpoints {
		lookups.unspent[*outpoint] = struct{}{}
	}

	db := wsc.server.server.db

	minBlockSha, err := chainhash.NewHashFromStr(cmd.BeginBlock)
	if err != nil {
		return nil, rpcDecodeHexError(cmd.BeginBlock)
	}
	minBlock, err := db.FetchBlockHeightBySha(minBlockSha)
	if err != nil {
		return nil, &dcrjson.RPCError{
			Code:    dcrjson.ErrRPCBlockNotFound,
			Message: "Error getting block: " + err.Error(),
		}
	}

	maxBlock := database.AllShas
	if cmd.EndBlock != nil {
		maxBlockSha, err := chainhash.NewHashFromStr(*cmd.EndBlock)
		if err != nil {
			return nil, rpcDecodeHexError(*cmd.EndBlock)
		}
		maxBlock, err = db.FetchBlockHeightBySha(maxBlockSha)
		if err != nil {
			return nil, &dcrjson.RPCError{
				Code:    dcrjson.ErrRPCBlockNotFound,
				Message: "Error getting block: " + err.Error(),
			}
		}
	}

	// lastBlock tracks the previously-rescanned block.
	// It equals nil when no previous blocks have been rescanned.
	var lastBlock *dcrutil.Block

	// FetchHeightRange may not return a complete list of block shas for
	// the given range, so fetch range as many times as necessary.
fetchRange:
	for minBlock < maxBlock {
		hashList, err := db.FetchHeightRange(minBlock, maxBlock)
		if err != nil {
			rpcsLog.Errorf("Error looking up block range: %v", err)
			return nil, &dcrjson.RPCError{
				Code:    dcrjson.ErrRPCDatabase,
				Message: "Database error: " + err.Error(),
			}
		}

		if len(hashList) == 0 {
			// The rescan is finished if no blocks hashes for this
			// range were successfully fetched and a stop block
			// was provided.
			if maxBlock != database.AllShas {
				break
			}

			// If the rescan is through the current block, set up
			// the client to continue to receive notifications
			// regarding all rescanned addresses and the current set
			// of unspent outputs.
			//
			// This is done safely by temporarily grabbing exclusive
			// access of the block manager.  If no more blocks have
			// been attached between this pause and the fetch above,
			// then it is safe to register the websocket client for
			// continuous notifications if necessary.  Otherwise,
			// continue the fetch loop again to rescan the new
			// blocks (or error due to an irrecoverable reorganize).
			pauseGuard := wsc.server.server.blockManager.Pause()
			curHash, _, err := db.NewestSha()
			again := true
			lastBlockHash := lastBlock.Sha()
			if err == nil && (lastBlockHash == nil ||
				*lastBlockHash == *curHash) {
				again = false
				n := wsc.server.ntfnMgr
				n.RegisterSpentRequests(wsc, lookups.unspentSlice())
				n.RegisterTxOutAddressRequests(wsc, cmd.Addresses)
			}
			close(pauseGuard)
			if err != nil {
				rpcsLog.Errorf("Error fetching best block "+
					"hash: %v", err)
				return nil, &dcrjson.RPCError{
					Code: dcrjson.ErrRPCDatabase,
					Message: "Database error: " +
						err.Error(),
				}
			}
			if again {
				continue
			}
			break
		}

	loopHashList:
		for i := range hashList {
			blk, err := db.FetchBlockBySha(&hashList[i])
			if err != nil {
				// Only handle reorgs if a block could not be
				// found for the hash.
				if err != database.ErrBlockShaMissing {
					rpcsLog.Errorf("Error looking up "+
						"block: %v", err)
					return nil, &dcrjson.RPCError{
						Code: dcrjson.ErrRPCDatabase,
						Message: "Database error: " +
							err.Error(),
					}
				}

				// If an absolute max block was specified, don't
				// attempt to handle the reorg.
				if maxBlock != database.AllShas {
					rpcsLog.Errorf("Stopping rescan for "+
						"reorged block %v",
						cmd.EndBlock)
					return nil, &ErrRescanReorg
				}

				// If the lookup for the previously valid block
				// hash failed, there may have been a reorg.
				// Fetch a new range of block hashes and verify
				// that the previously processed block (if there
				// was any) still exists in the database.  If it
				// doesn't, we error.
				//
				// A goto is used to branch executation back to
				// before the range was evaluated, as it must be
				// reevaluated for the new hashList.
				minBlock += int32(i)
				hashList, err = recoverFromReorg(db, minBlock,
					maxBlock, lastBlock)
				if err != nil {
					return nil, err
				}
				if len(hashList) == 0 {
					break fetchRange
				}
				goto loopHashList
			}

			if i == 0 && lastBlock != nil {
				// Ensure the new hashList is on the same fork
				// as the last block from the old hashList.
				jsonErr := descendantBlock(lastBlock, blk)
				if jsonErr != nil {
					return nil, jsonErr
				}
			}

			// Fetch the parent too, using the same code as
			// described above.
			var parent *dcrutil.Block

			// No need to get a parent for the genesis block.
			if !hashList[i].IsEqual(activeNetParams.GenesisHash) {
				parent, err = db.FetchBlockBySha(
					&blk.MsgBlock().Header.PrevBlock)
			} else {
				parent = nil
				err = nil
			}
			if err != nil {
				if err != database.ErrBlockShaMissing {
					rpcsLog.Errorf("Error looking up "+
						"block: %v", err)
					return nil, err
				}

				if maxBlock != database.AllShas {
					rpcsLog.Errorf("Stopping rescan for "+
						"reorged block %v",
						cmd.EndBlock)
					return nil, &ErrRescanReorg
				}

				minBlock += int64(i)
				hashList, err = recoverFromReorg(db, minBlock,
					maxBlock, lastBlock)
				if err != nil {
					return nil, err
				}
				if len(hashList) == 0 {
					break fetchRange
				}
				goto loopHashList
			}
			if i == 0 && parent != nil {
				// Ensure the new hashList is on the same fork
				// as the last block from the old hashList.
				jsonErr := descendantBlock(parent, blk)
				if jsonErr != nil {
					return nil, jsonErr
				}
			}

			// A select statement is used to stop rescans if the
			// client requesting the rescan has disconnected.
			select {
			case <-wsc.quit:
				rpcsLog.Debugf("Stopped rescan at height %v "+
					"for disconnected client", blk.Height())
				return nil, nil
			default:
				rescanBlock(wsc, &lookups, blk, parent)
				lastBlock = blk
			}

			// Periodically notify the client of the progress
			// completed.  Continue with next block if no progress
			// notification is needed yet.
			if blk.Height()%100 == 0 {
				n := dcrjson.NewRescanProgressNtfn(hashList[i].String(),
					int32(blk.Height()),
					blk.MsgBlock().Header.Timestamp.Unix())
				mn, err := dcrjson.MarshalCmd(nil, n)
				if err != nil {
					rpcsLog.Errorf("Failed to marshal rescan "+
						"progress notification: %v", err)
					continue
				}

				if err = wsc.QueueNotification(mn); err == ErrClientQuit {
					// Finished if the client disconnected.
					rpcsLog.Debugf("Stopped rescan at height %v "+
						"for disconnected client", blk.Height())
					return nil, nil
				}
			}
		}

		minBlock += int32(len(hashList))
	}

	// Scan the mempool for addresses.
	scanMempool(wsc, &lookups)

	// Notify websocket client of the finished rescan.  Due to how dcrd
	// asynchronously queues notifications to not block calling code,
	// there is no guarantee that any of the notifications created during
	// rescan (such as rescanprogress, recvtx and redeemingtx) will be
	// received before the rescan RPC returns.  Therefore, another method
	// is needed to safely inform clients that all rescan notifications have
	// been sent.
	lastBlockHash := lastBlock.Sha()
	n := dcrjson.NewRescanFinishedNtfn(lastBlockHash.String(),
		int32(lastBlock.Height()),
		lastBlock.MsgBlock().Header.Timestamp.Unix())
	if mn, err := dcrjson.MarshalCmd(nil, n); err != nil {
		rpcsLog.Errorf("Failed to marshal rescan finished "+
			"notification: %v", err)
	} else {
		// The rescan is finished, so we don't care whether the client
		// has disconnected at this point, so discard error.
		_ = wsc.QueueNotification(mn)
	}

	rpcsLog.Info("Finished rescan")
	return nil, nil
}

func init() {
	wsHandlers = wsHandlersBeforeInit
}<|MERGE_RESOLUTION|>--- conflicted
+++ resolved
@@ -868,13 +868,8 @@
 			}
 
 			net := m.server.server.chainParams
-<<<<<<< HEAD
-			rawTx, err := createTxRawResult(net, txShaStr, mtx, nil,
-				0, nil, int64(wire.NullBlockHeight), wire.NullBlockIndex)
-=======
 			rawTx, err := createTxRawResult(net, mtx, txShaStr, nil,
-				"", 0, 0)
->>>>>>> 0280fa02
+				"", 0, wire.NullBlockIndex, 0)
 			if err != nil {
 				return
 			}
@@ -2264,13 +2259,8 @@
 // verifies that the new range of blocks is on the same fork as a previous
 // range of blocks.  If this condition does not hold true, the JSON-RPC error
 // for an unrecoverable reorganize is returned.
-<<<<<<< HEAD
-func recoverFromReorg(db database.Db, minBlock, maxBlock int64,
+func recoverFromReorg(db database.Db, minBlock, maxBlock int32,
 	lastBlock *dcrutil.Block) ([]chainhash.Hash, error) {
-=======
-func recoverFromReorg(db database.Db, minBlock, maxBlock int32,
-	lastBlock *wire.ShaHash) ([]wire.ShaHash, error) {
->>>>>>> 0280fa02
 
 	hashList, err := db.FetchHeightRange(minBlock, maxBlock)
 	if err != nil {
