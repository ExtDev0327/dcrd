--- conflicted
+++ resolved
@@ -11,30 +11,16 @@
 	"testing"
 
 	"github.com/decred/dcrd/blockchain/stake"
+	"github.com/decred/dcrutil"
 )
 
 // TestTxFeePrioHeap ensures the priority queue for transaction fees and
-// priorities works as expected.
+// priorities works as expected. It doesn't set anything for the stake
+// priority, so this test only tests sorting by fee and then priority.
 func TestTxFeePrioHeap(t *testing.T) {
-<<<<<<< HEAD
-	// Create priority items with random fees and priorites.
-	const numItems = 1000
-	prioItems := make([]*txPrioItem, numItems)
-	highestFeePerKB := float64(0)
-	highestPrio := float64(0)
-	for i := 0; i < 1000; i++ {
-		randPrio := rand.Float64() * 100
-		if randPrio > highestPrio {
-			highestPrio = randPrio
-		}
-		randFeePerKB := rand.Float64() * 1e8
-		if randFeePerKB > highestFeePerKB {
-			highestFeePerKB = randFeePerKB
-=======
 	// Create some fake priority items that exercise the expected sort
 	// edge conditions.
 	testItems := []*txPrioItem{
-		{feePerKB: 5678, priority: 3},
 		{feePerKB: 5678, priority: 1},
 		{feePerKB: 5678, priority: 1}, // Duplicate fee and prio
 		{feePerKB: 5678, priority: 5},
@@ -47,6 +33,7 @@
 		{feePerKB: 10000, priority: 0}, // Higher fee, smaller prio
 		{feePerKB: 0, priority: 10000}, // Higher prio, lower fee
 	}
+	numItems := len(testItems)
 
 	// Add random data in addition to the edge conditions already manually
 	// specified.
@@ -59,85 +46,108 @@
 	prng := rand.New(rand.NewSource(randSeed))
 	for i := 0; i < 1000; i++ {
 		testItems = append(testItems, &txPrioItem{
-			feePerKB: int64(prng.Float64() * btcutil.SatoshiPerBitcoin),
+			feePerKB: prng.Float64() * dcrutil.AtomsPerCoin,
 			priority: prng.Float64() * 100,
 		})
 	}
 
 	// Test sorting by fee per KB then priority.
 	var highest *txPrioItem
-	priorityQueue := newTxPriorityQueue(len(testItems), true)
+	priorityQueue := newTxPriorityQueue(len(testItems), txPQByFee)
 	for i := 0; i < len(testItems); i++ {
 		prioItem := testItems[i]
 		if highest == nil {
 			highest = prioItem
->>>>>>> e15d3008
-		}
-		if prioItem.feePerKB >= highest.feePerKB &&
-			prioItem.priority > highest.priority {
-
-			highest = prioItem
+		}
+		if prioItem.feePerKB >= highest.feePerKB {
+			highest = prioItem
+
+			if prioItem.feePerKB == highest.feePerKB {
+				if prioItem.priority >= highest.priority {
+					highest = prioItem
+				}
+			}
 		}
 		heap.Push(priorityQueue, prioItem)
 	}
 
-<<<<<<< HEAD
-	// Test sorting by fee per KB.
-	priorityQueue := newTxPriorityQueue(numItems, txPQByFee)
-	for i := 0; i < numItems; i++ {
-		heap.Push(priorityQueue, prioItems[i])
-	}
-	for i := 0; i < numItems; i++ {
-=======
-	for i := 0; i < len(testItems); i++ {
->>>>>>> e15d3008
+	for i := 0; i < len(testItems); i++ {
 		prioItem := heap.Pop(priorityQueue).(*txPrioItem)
-		if prioItem.feePerKB >= highest.feePerKB &&
-			prioItem.priority > highest.priority {
-
-			t.Fatalf("fee sort: item (fee per KB: %v, "+
-				"priority: %v) higher than than prev "+
-				"(fee per KB: %v, priority %v)",
-				prioItem.feePerKB, prioItem.priority,
-				highest.feePerKB, highest.priority)
-		}
-		highest = prioItem
-	}
-
-<<<<<<< HEAD
-	// Test sorting by priority.
-	priorityQueue = newTxPriorityQueue(numItems, txPQByPriority)
-	for i := 0; i < numItems; i++ {
-		heap.Push(priorityQueue, prioItems[i])
-=======
-	// Test sorting by priority then fee per KB.
-	highest = nil
-	priorityQueue = newTxPriorityQueue(len(testItems), false)
-	for i := 0; i < len(testItems); i++ {
-		prioItem := testItems[i]
-		if highest == nil {
-			highest = prioItem
-		}
-		if prioItem.priority >= highest.priority &&
-			prioItem.feePerKB > highest.feePerKB {
-
-			highest = prioItem
-		}
-		heap.Push(priorityQueue, prioItem)
->>>>>>> e15d3008
-	}
-
-	for i := 0; i < len(testItems); i++ {
-		prioItem := heap.Pop(priorityQueue).(*txPrioItem)
-		if prioItem.priority >= highest.priority &&
-			prioItem.feePerKB > highest.feePerKB {
-
+		feesEqual := false
+		switch {
+		case prioItem.feePerKB > highest.feePerKB:
 			t.Fatalf("priority sort: item (fee per KB: %v, "+
 				"priority: %v) higher than than prev "+
 				"(fee per KB: %v, priority %v)",
 				prioItem.feePerKB, prioItem.priority,
 				highest.feePerKB, highest.priority)
-		}
+		case prioItem.feePerKB == highest.feePerKB:
+			feesEqual = true
+		default:
+		}
+		if feesEqual {
+			switch {
+			case prioItem.priority > highest.priority:
+				t.Fatalf("priority sort: item (fee per KB: %v, "+
+					"priority: %v) higher than than prev "+
+					"(fee per KB: %v, priority %v)",
+					prioItem.feePerKB, prioItem.priority,
+					highest.feePerKB, highest.priority)
+			case prioItem.priority == highest.priority:
+			default:
+			}
+		}
+
+		highest = prioItem
+	}
+
+	// Test sorting by priority then fee per KB.
+	highest = nil
+	priorityQueue = newTxPriorityQueue(numItems, txPQByPriority)
+	for i := 0; i < len(testItems); i++ {
+		prioItem := testItems[i]
+		if highest == nil {
+			highest = prioItem
+		}
+		if prioItem.priority >= highest.priority {
+			highest = prioItem
+
+			if prioItem.priority == highest.priority {
+				if prioItem.feePerKB >= highest.feePerKB {
+					highest = prioItem
+				}
+			}
+		}
+		heap.Push(priorityQueue, prioItem)
+	}
+
+	for i := 0; i < len(testItems); i++ {
+		prioItem := heap.Pop(priorityQueue).(*txPrioItem)
+		prioEqual := false
+		switch {
+		case prioItem.priority > highest.priority:
+			t.Fatalf("priority sort: item (fee per KB: %v, "+
+				"priority: %v) higher than than prev "+
+				"(fee per KB: %v, priority %v)",
+				prioItem.feePerKB, prioItem.priority,
+				highest.feePerKB, highest.priority)
+		case prioItem.priority == highest.priority:
+			prioEqual = true
+		default:
+		}
+		if prioEqual {
+			switch {
+			case prioItem.feePerKB > highest.feePerKB:
+				t.Fatalf("priority sort: item (fee per KB: %v, "+
+					"priority: %v) higher than than prev "+
+					"(fee per KB: %v, priority %v)",
+					prioItem.feePerKB, prioItem.priority,
+					highest.feePerKB, highest.priority)
+			case prioItem.priority == highest.priority:
+			default:
+			}
+		}
+
 		highest = prioItem
 	}
 }
@@ -181,8 +191,6 @@
 					txpi.feePerKB, last.feePerKB, txpi.txType, last.txType)
 			}
 			last = txpi
-		} else {
-			t.Fatalf("casting failure")
 		}
 	}
 
@@ -218,8 +226,6 @@
 					txpi.feePerKB, last.feePerKB, txpi.txType, last.txType)
 			}
 			last = txpi
-		} else {
-			t.Fatalf("casting failure")
 		}
 	}
 
@@ -269,8 +275,6 @@
 				}
 			}
 			last = txpi
-		} else {
-			t.Fatalf("casting failure")
 		}
 	}
 }