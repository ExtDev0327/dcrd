--- conflicted
+++ resolved
@@ -191,15 +191,8 @@
 // This function will return early with false when conditions that trigger a
 // stale block such as a new block showing up or periodically when there are
 // new transactions and enough time has elapsed without finding a solution.
-<<<<<<< HEAD
 func (m *CPUMiner) solveBlock(msgBlock *wire.MsgBlock, ticker *time.Ticker,
 	quit chan struct{}) bool {
-
-	blockHeight := int64(msgBlock.Header.Height)
-=======
-func (m *CPUMiner) solveBlock(msgBlock *wire.MsgBlock, blockHeight int32,
-	ticker *time.Ticker, quit chan struct{}) bool {
->>>>>>> 0280fa02
 
 	// Choose a random extra nonce offset for this block template and
 	// worker.
