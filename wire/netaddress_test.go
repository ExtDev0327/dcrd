<<<<<<< HEAD
// Copyright (c) 2013-2015 The btcsuite developers
// Copyright (c) 2015-2016 The Decred developers
=======
// Copyright (c) 2013-2016 The btcsuite developers
>>>>>>> d406d9e5
// Use of this source code is governed by an ISC
// license that can be found in the LICENSE file.

package wire

import (
	"bytes"
	"io"
	"net"
	"reflect"
	"testing"
	"time"

	"github.com/davecgh/go-spew/spew"
	"github.com/decred/dcrd/wire"
)

// TestNetAddress tests the NetAddress API.
func TestNetAddress(t *testing.T) {
	ip := net.ParseIP("127.0.0.1")
	port := 8333

	// Test NewNetAddress.
	tcpAddr := &net.TCPAddr{
		IP:   ip,
		Port: port,
	}
	na, err := NewNetAddress(tcpAddr, 0)
	if err != nil {
		t.Errorf("NewNetAddress: %v", err)
	}

	// Ensure we get the same ip, port, and services back out.
	if !na.IP.Equal(ip) {
		t.Errorf("NetNetAddress: wrong ip - got %v, want %v", na.IP, ip)
	}
	if na.Port != uint16(port) {
		t.Errorf("NetNetAddress: wrong port - got %v, want %v", na.Port,
			port)
	}
	if na.Services != 0 {
		t.Errorf("NetNetAddress: wrong services - got %v, want %v",
			na.Services, 0)
	}
	if na.HasService(SFNodeNetwork) {
		t.Errorf("HasService: SFNodeNetwork service is set")
	}

	// Ensure adding the full service node flag works.
	na.AddService(SFNodeNetwork)
	if na.Services != SFNodeNetwork {
		t.Errorf("AddService: wrong services - got %v, want %v",
			na.Services, SFNodeNetwork)
	}
	if !na.HasService(SFNodeNetwork) {
		t.Errorf("HasService: SFNodeNetwork service not set")
	}

	// Ensure max payload is expected value for latest protocol version.
	pver := ProtocolVersion
	wantPayload := uint32(30)
	maxPayload := maxNetAddressPayload(ProtocolVersion)
	if maxPayload != wantPayload {
		t.Errorf("maxNetAddressPayload: wrong max payload length for "+
			"protocol version %d - got %v, want %v", pver,
			maxPayload, wantPayload)
	}

<<<<<<< HEAD
=======
	// Protocol version before NetAddressTimeVersion when timestamp was
	// added.  Ensure max payload is expected value for it.
	pver = NetAddressTimeVersion - 1
	wantPayload = 26
	maxPayload = maxNetAddressPayload(pver)
	if maxPayload != wantPayload {
		t.Errorf("maxNetAddressPayload: wrong max payload length for "+
			"protocol version %d - got %v, want %v", pver,
			maxPayload, wantPayload)
	}

>>>>>>> d406d9e5
	// Check for expected failure on wrong address type.
	udpAddr := &net.UDPAddr{}
	_, err = NewNetAddress(udpAddr, 0)
	if err != ErrInvalidNetAddr {
		t.Errorf("NewNetAddress: expected error not received - "+
			"got %v, want %v", err, ErrInvalidNetAddr)
	}
}

// TestNetAddressWire tests the NetAddress wire encode and decode for various
// protocol versions and timestamp flag combinations.
func TestNetAddressWire(t *testing.T) {
	// baseNetAddr is used in the various tests as a baseline NetAddress.
	baseNetAddr := NetAddress{
		Timestamp: time.Unix(0x495fab29, 0), // 2009-01-03 12:15:05 -0600 CST
		Services:  SFNodeNetwork,
		IP:        net.ParseIP("127.0.0.1"),
		Port:      8333,
	}

	// baseNetAddrNoTS is baseNetAddr with a zero value for the timestamp.
	baseNetAddrNoTS := baseNetAddr
	baseNetAddrNoTS.Timestamp = time.Time{}

	// baseNetAddrEncoded is the wire encoded bytes of baseNetAddr.
	baseNetAddrEncoded := []byte{
		0x29, 0xab, 0x5f, 0x49, // Timestamp
		0x01, 0x00, 0x00, 0x00, 0x00, 0x00, 0x00, 0x00, // SFNodeNetwork
		0x00, 0x00, 0x00, 0x00, 0x00, 0x00, 0x00, 0x00,
		0x00, 0x00, 0xff, 0xff, 0x7f, 0x00, 0x00, 0x01, // IP 127.0.0.1
		0x20, 0x8d, // Port 8333 in big-endian
	}

	// baseNetAddrNoTSEncoded is the wire encoded bytes of baseNetAddrNoTS.
	baseNetAddrNoTSEncoded := []byte{
		// No timestamp
		0x01, 0x00, 0x00, 0x00, 0x00, 0x00, 0x00, 0x00, // SFNodeNetwork
		0x00, 0x00, 0x00, 0x00, 0x00, 0x00, 0x00, 0x00,
		0x00, 0x00, 0xff, 0xff, 0x7f, 0x00, 0x00, 0x01, // IP 127.0.0.1
		0x20, 0x8d, // Port 8333 in big-endian
	}

	tests := []struct {
		in   NetAddress // NetAddress to encode
		out  NetAddress // Expected decoded NetAddress
		ts   bool       // Include timestamp?
		buf  []byte     // Wire encoding
		pver uint32     // Protocol version for wire encoding
	}{
		// Latest protocol version without ts flag.
		{
			baseNetAddr,
			baseNetAddrNoTS,
			false,
			baseNetAddrNoTSEncoded,
			ProtocolVersion,
		},

		// Latest protocol version with ts flag.
		{
			baseNetAddr,
			baseNetAddr,
			true,
			baseNetAddrEncoded,
			ProtocolVersion,
		},
<<<<<<< HEAD
=======

		// Protocol version NetAddressTimeVersion without ts flag.
		{
			baseNetAddr,
			baseNetAddrNoTS,
			false,
			baseNetAddrNoTSEncoded,
			NetAddressTimeVersion,
		},

		// Protocol version NetAddressTimeVersion with ts flag.
		{
			baseNetAddr,
			baseNetAddr,
			true,
			baseNetAddrEncoded,
			NetAddressTimeVersion,
		},

		// Protocol version NetAddressTimeVersion-1 without ts flag.
		{
			baseNetAddr,
			baseNetAddrNoTS,
			false,
			baseNetAddrNoTSEncoded,
			NetAddressTimeVersion - 1,
		},

		// Protocol version NetAddressTimeVersion-1 with timestamp.
		// Even though the timestamp flag is set, this shouldn't have a
		// timestamp since it is a protocol version before it was
		// added.
		{
			baseNetAddr,
			baseNetAddrNoTS,
			true,
			baseNetAddrNoTSEncoded,
			NetAddressTimeVersion - 1,
		},
>>>>>>> d406d9e5
	}

	t.Logf("Running %d tests", len(tests))
	for i, test := range tests {
		// Encode to wire format.
		var buf bytes.Buffer
		err := writeNetAddress(&buf, test.pver, &test.in, test.ts)
		if err != nil {
			t.Errorf("writeNetAddress #%d error %v", i, err)
			continue
		}
		if !bytes.Equal(buf.Bytes(), test.buf) {
			t.Errorf("writeNetAddress #%d\n got: %s want: %s", i,
				spew.Sdump(buf.Bytes()), spew.Sdump(test.buf))
			continue
		}

		// Decode the message from wire format.
		var na NetAddress
		rbuf := bytes.NewReader(test.buf)
		err = readNetAddress(rbuf, test.pver, &na, test.ts)
		if err != nil {
			t.Errorf("readNetAddress #%d error %v", i, err)
			continue
		}
		if !reflect.DeepEqual(na, test.out) {
			t.Errorf("readNetAddress #%d\n got: %s want: %s", i,
				spew.Sdump(na), spew.Sdump(test.out))
			continue
		}
	}
}

// TestNetAddressWireErrors performs negative tests against wire encode and
// decode NetAddress to confirm error paths work correctly.
func TestNetAddressWireErrors(t *testing.T) {
<<<<<<< HEAD
	pver := wire.ProtocolVersion
=======
	pver := ProtocolVersion
	pverNAT := NetAddressTimeVersion - 1
>>>>>>> d406d9e5

	// baseNetAddr is used in the various tests as a baseline NetAddress.
	baseNetAddr := NetAddress{
		Timestamp: time.Unix(0x495fab29, 0), // 2009-01-03 12:15:05 -0600 CST
		Services:  SFNodeNetwork,
		IP:        net.ParseIP("127.0.0.1"),
		Port:      8333,
	}

	tests := []struct {
		in       *NetAddress // Value to encode
		buf      []byte      // Wire encoding
		pver     uint32      // Protocol version for wire encoding
		ts       bool        // Include timestamp flag
		max      int         // Max size of fixed buffer to induce errors
		writeErr error       // Expected write error
		readErr  error       // Expected read error
	}{
		// Latest protocol version with timestamp and intentional
		// read/write errors.
		// Force errors on timestamp.
		{&baseNetAddr, []byte{}, pver, true, 0, io.ErrShortWrite, io.EOF},
		// Force errors on services.
		{&baseNetAddr, []byte{}, pver, true, 4, io.ErrShortWrite, io.EOF},
		// Force errors on ip.
		{&baseNetAddr, []byte{}, pver, true, 12, io.ErrShortWrite, io.EOF},
		// Force errors on port.
		{&baseNetAddr, []byte{}, pver, true, 28, io.ErrShortWrite, io.EOF},

		// Latest protocol version with no timestamp and intentional
		// read/write errors.
		// Force errors on services.
		{&baseNetAddr, []byte{}, pver, false, 0, io.ErrShortWrite, io.EOF},
		// Force errors on ip.
		{&baseNetAddr, []byte{}, pver, false, 8, io.ErrShortWrite, io.EOF},
		// Force errors on port.
		{&baseNetAddr, []byte{}, pver, false, 24, io.ErrShortWrite, io.EOF},
	}

	t.Logf("Running %d tests", len(tests))
	for i, test := range tests {
		// Encode to wire format.
		w := newFixedWriter(test.max)
		err := writeNetAddress(w, test.pver, test.in, test.ts)
		if err != test.writeErr {
			t.Errorf("writeNetAddress #%d wrong error got: %v, want: %v",
				i, err, test.writeErr)
			continue
		}

		// Decode from wire format.
		var na NetAddress
		r := newFixedReader(test.max, test.buf)
		err = readNetAddress(r, test.pver, &na, test.ts)
		if err != test.readErr {
			t.Errorf("readNetAddress #%d wrong error got: %v, want: %v",
				i, err, test.readErr)
			continue
		}
	}
}<|MERGE_RESOLUTION|>--- conflicted
+++ resolved
@@ -1,9 +1,5 @@
-<<<<<<< HEAD
-// Copyright (c) 2013-2015 The btcsuite developers
+// Copyright (c) 2013-2016 The btcsuite developers
 // Copyright (c) 2015-2016 The Decred developers
-=======
-// Copyright (c) 2013-2016 The btcsuite developers
->>>>>>> d406d9e5
 // Use of this source code is governed by an ISC
 // license that can be found in the LICENSE file.
 
@@ -18,7 +14,6 @@
 	"time"
 
 	"github.com/davecgh/go-spew/spew"
-	"github.com/decred/dcrd/wire"
 )
 
 // TestNetAddress tests the NetAddress API.
@@ -72,20 +67,6 @@
 			maxPayload, wantPayload)
 	}
 
-<<<<<<< HEAD
-=======
-	// Protocol version before NetAddressTimeVersion when timestamp was
-	// added.  Ensure max payload is expected value for it.
-	pver = NetAddressTimeVersion - 1
-	wantPayload = 26
-	maxPayload = maxNetAddressPayload(pver)
-	if maxPayload != wantPayload {
-		t.Errorf("maxNetAddressPayload: wrong max payload length for "+
-			"protocol version %d - got %v, want %v", pver,
-			maxPayload, wantPayload)
-	}
-
->>>>>>> d406d9e5
 	// Check for expected failure on wrong address type.
 	udpAddr := &net.UDPAddr{}
 	_, err = NewNetAddress(udpAddr, 0)
@@ -152,48 +133,6 @@
 			baseNetAddrEncoded,
 			ProtocolVersion,
 		},
-<<<<<<< HEAD
-=======
-
-		// Protocol version NetAddressTimeVersion without ts flag.
-		{
-			baseNetAddr,
-			baseNetAddrNoTS,
-			false,
-			baseNetAddrNoTSEncoded,
-			NetAddressTimeVersion,
-		},
-
-		// Protocol version NetAddressTimeVersion with ts flag.
-		{
-			baseNetAddr,
-			baseNetAddr,
-			true,
-			baseNetAddrEncoded,
-			NetAddressTimeVersion,
-		},
-
-		// Protocol version NetAddressTimeVersion-1 without ts flag.
-		{
-			baseNetAddr,
-			baseNetAddrNoTS,
-			false,
-			baseNetAddrNoTSEncoded,
-			NetAddressTimeVersion - 1,
-		},
-
-		// Protocol version NetAddressTimeVersion-1 with timestamp.
-		// Even though the timestamp flag is set, this shouldn't have a
-		// timestamp since it is a protocol version before it was
-		// added.
-		{
-			baseNetAddr,
-			baseNetAddrNoTS,
-			true,
-			baseNetAddrNoTSEncoded,
-			NetAddressTimeVersion - 1,
-		},
->>>>>>> d406d9e5
 	}
 
 	t.Logf("Running %d tests", len(tests))
@@ -230,12 +169,7 @@
 // TestNetAddressWireErrors performs negative tests against wire encode and
 // decode NetAddress to confirm error paths work correctly.
 func TestNetAddressWireErrors(t *testing.T) {
-<<<<<<< HEAD
-	pver := wire.ProtocolVersion
-=======
 	pver := ProtocolVersion
-	pverNAT := NetAddressTimeVersion - 1
->>>>>>> d406d9e5
 
 	// baseNetAddr is used in the various tests as a baseline NetAddress.
 	baseNetAddr := NetAddress{
