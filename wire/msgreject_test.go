--- conflicted
+++ resolved
@@ -1,9 +1,5 @@
-<<<<<<< HEAD
-// Copyright (c) 2014-2015 The btcsuite developers
+// Copyright (c) 2014-2016 The btcsuite developers
 // Copyright (c) 2015-2016 The Decred developers
-=======
-// Copyright (c) 2014-2016 The btcsuite developers
->>>>>>> d406d9e5
 // Use of this source code is governed by an ISC
 // license that can be found in the LICENSE file.
 
@@ -16,7 +12,6 @@
 	"testing"
 
 	"github.com/davecgh/go-spew/spew"
-	"github.com/decred/dcrd/wire"
 )
 
 // TestRejectCodeStringer tests the stringized output for the reject code type.
@@ -124,112 +119,6 @@
 	}
 }
 
-<<<<<<< HEAD
-=======
-// TestRejectBeforeAdded tests the MsgReject API against a protocol version
-// before the version which introduced it (RejectVersion).
-func TestRejectBeforeAdded(t *testing.T) {
-	// Use the protocol version just prior to RejectVersion.
-	pver := RejectVersion - 1
-
-	// Create reject message data.
-	rejCommand := (&MsgBlock{}).Command()
-	rejCode := RejectDuplicate
-	rejReason := "duplicate block"
-	rejHash := mainNetGenesisHash
-
-	msg := NewMsgReject(rejCommand, rejCode, rejReason)
-	msg.Hash = rejHash
-
-	// Ensure max payload is expected value for old protocol version.
-	size := msg.MaxPayloadLength(pver)
-	if size != 0 {
-		t.Errorf("Max length should be 0 for reject protocol version %d.",
-			pver)
-	}
-
-	// Test encode with old protocol version.
-	var buf bytes.Buffer
-	err := msg.BtcEncode(&buf, pver)
-	if err == nil {
-		t.Errorf("encode of MsgReject succeeded when it shouldn't "+
-			"have %v", msg)
-	}
-
-	//	// Test decode with old protocol version.
-	readMsg := MsgReject{}
-	err = readMsg.BtcDecode(&buf, pver)
-	if err == nil {
-		t.Errorf("decode of MsgReject succeeded when it shouldn't "+
-			"have %v", spew.Sdump(buf.Bytes()))
-	}
-
-	// Since this protocol version doesn't support reject, make sure various
-	// fields didn't get encoded and decoded back out.
-	if msg.Cmd == readMsg.Cmd {
-		t.Errorf("Should not get same reject command for protocol "+
-			"version %d", pver)
-	}
-	if msg.Code == readMsg.Code {
-		t.Errorf("Should not get same reject code for protocol "+
-			"version %d", pver)
-	}
-	if msg.Reason == readMsg.Reason {
-		t.Errorf("Should not get same reject reason for protocol "+
-			"version %d", pver)
-	}
-	if msg.Hash == readMsg.Hash {
-		t.Errorf("Should not get same reject hash for protocol "+
-			"version %d", pver)
-	}
-}
-
-// TestRejectCrossProtocol tests the MsgReject API when encoding with the latest
-// protocol version and decoded with a version before the version which
-// introduced it (RejectVersion).
-func TestRejectCrossProtocol(t *testing.T) {
-	// Create reject message data.
-	rejCommand := (&MsgBlock{}).Command()
-	rejCode := RejectDuplicate
-	rejReason := "duplicate block"
-	rejHash := mainNetGenesisHash
-
-	msg := NewMsgReject(rejCommand, rejCode, rejReason)
-	msg.Hash = rejHash
-
-	// Encode with latest protocol version.
-	var buf bytes.Buffer
-	err := msg.BtcEncode(&buf, ProtocolVersion)
-	if err != nil {
-		t.Errorf("encode of MsgReject failed %v err <%v>", msg, err)
-	}
-
-	// Decode with old protocol version.
-	readMsg := MsgReject{}
-	err = readMsg.BtcDecode(&buf, RejectVersion-1)
-	if err == nil {
-		t.Errorf("encode of MsgReject succeeded when it shouldn't "+
-			"have %v", msg)
-	}
-
-	// Since one of the protocol versions doesn't support the reject
-	// message, make sure the various fields didn't get encoded and decoded
-	// back out.
-	if msg.Cmd == readMsg.Cmd {
-		t.Errorf("Should not get same reject command for cross protocol")
-	}
-	if msg.Code == readMsg.Code {
-		t.Errorf("Should not get same reject code for cross protocol")
-	}
-	if msg.Reason == readMsg.Reason {
-		t.Errorf("Should not get same reject reason for cross protocol")
-	}
-	if msg.Hash == readMsg.Hash {
-		t.Errorf("Should not get same reject hash for cross protocol")
-	}
-}
-
->>>>>>> d406d9e5
 // TestRejectWire tests the MsgReject wire encode and decode for various
 // protocol versions.
 func TestRejectWire(t *testing.T) {
@@ -310,13 +199,7 @@
 // TestRejectWireErrors performs negative tests against wire encode and decode
 // of MsgReject to confirm error paths work correctly.
 func TestRejectWireErrors(t *testing.T) {
-<<<<<<< HEAD
-	pver := wire.ProtocolVersion
-=======
 	pver := ProtocolVersion
-	pverNoReject := RejectVersion - 1
-	wireErr := &MessageError{}
->>>>>>> d406d9e5
 
 	baseReject := NewMsgReject("block", RejectDuplicate, "duplicate block")
 	baseReject.Hash = mainNetGenesisHash
