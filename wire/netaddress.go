--- conflicted
+++ resolved
@@ -109,14 +109,8 @@
 	// NOTE: The decred protocol uses a uint32 for the timestamp so it will
 	// stop working somewhere around 2106.  Also timestamp wasn't added until
 	// protocol version >= NetAddressTimeVersion
-<<<<<<< HEAD
 	if ts {
-		var stamp uint32
-		err := readElement(r, &stamp)
-=======
-	if ts && pver >= NetAddressTimeVersion {
 		err := readElement(r, (*uint32Time)(&na.Timestamp))
->>>>>>> 5de5b735
 		if err != nil {
 			return err
 		}
