<<<<<<< HEAD
// Copyright (c) 2013-2015 The btcsuite developers
// Copyright (c) 2015-2016 The Decred developers
=======
// Copyright (c) 2013-2016 The btcsuite developers
>>>>>>> d406d9e5
// Use of this source code is governed by an ISC
// license that can be found in the LICENSE file.

package wire

import (
	"bytes"
	"io"
	"reflect"
	"testing"

	"github.com/davecgh/go-spew/spew"
	"github.com/decred/dcrd/wire"
)

// TestPongLatest tests the MsgPong API against the latest protocol version.
func TestPongLatest(t *testing.T) {
	pver := ProtocolVersion

	nonce, err := RandomUint64()
	if err != nil {
		t.Errorf("RandomUint64: error generating nonce: %v", err)
	}
	msg := NewMsgPong(nonce)
	if msg.Nonce != nonce {
		t.Errorf("NewMsgPong: wrong nonce - got %v, want %v",
			msg.Nonce, nonce)
	}

	// Ensure the command is expected value.
	wantCmd := "pong"
	if cmd := msg.Command(); cmd != wantCmd {
		t.Errorf("NewMsgPong: wrong command - got %v want %v",
			cmd, wantCmd)
	}

	// Ensure max payload is expected value for latest protocol version.
	wantPayload := uint32(8)
	maxPayload := msg.MaxPayloadLength(pver)
	if maxPayload != wantPayload {
		t.Errorf("MaxPayloadLength: wrong max payload length for "+
			"protocol version %d - got %v, want %v", pver,
			maxPayload, wantPayload)
	}

	// Test encode with latest protocol version.
	var buf bytes.Buffer
	err = msg.BtcEncode(&buf, pver)
	if err != nil {
		t.Errorf("encode of MsgPong failed %v err <%v>", msg, err)
	}

	// Test decode with latest protocol version.
	readmsg := NewMsgPong(0)
	err = readmsg.BtcDecode(&buf, pver)
	if err != nil {
		t.Errorf("decode of MsgPong failed [%v] err <%v>", buf, err)
	}

	// Ensure nonce is the same.
	if msg.Nonce != readmsg.Nonce {
		t.Errorf("Should get same nonce for protocol version %d", pver)
	}

	return
}

<<<<<<< HEAD
=======
// TestPongBIP0031 tests the MsgPong API against the protocol version
// BIP0031Version.
func TestPongBIP0031(t *testing.T) {
	// Use the protocol version just prior to BIP0031Version changes.
	pver := BIP0031Version

	nonce, err := RandomUint64()
	if err != nil {
		t.Errorf("Error generating nonce: %v", err)
	}
	msg := NewMsgPong(nonce)
	if msg.Nonce != nonce {
		t.Errorf("Should get same nonce back out.")
	}

	// Ensure max payload is expected value for old protocol version.
	size := msg.MaxPayloadLength(pver)
	if size != 0 {
		t.Errorf("Max length should be 0 for pong protocol version %d.",
			pver)
	}

	// Test encode with old protocol version.
	var buf bytes.Buffer
	err = msg.BtcEncode(&buf, pver)
	if err == nil {
		t.Errorf("encode of MsgPong succeeded when it shouldn't have %v",
			msg)
	}

	// Test decode with old protocol version.
	readmsg := NewMsgPong(0)
	err = readmsg.BtcDecode(&buf, pver)
	if err == nil {
		t.Errorf("decode of MsgPong succeeded when it shouldn't have %v",
			spew.Sdump(buf))
	}

	// Since this protocol version doesn't support pong, make sure the
	// nonce didn't get encoded and decoded back out.
	if msg.Nonce == readmsg.Nonce {
		t.Errorf("Should not get same nonce for protocol version %d", pver)
	}

	return
}

// TestPongCrossProtocol tests the MsgPong API when encoding with the latest
// protocol version and decoding with BIP0031Version.
func TestPongCrossProtocol(t *testing.T) {
	nonce, err := RandomUint64()
	if err != nil {
		t.Errorf("Error generating nonce: %v", err)
	}
	msg := NewMsgPong(nonce)
	if msg.Nonce != nonce {
		t.Errorf("Should get same nonce back out.")
	}

	// Encode with latest protocol version.
	var buf bytes.Buffer
	err = msg.BtcEncode(&buf, ProtocolVersion)
	if err != nil {
		t.Errorf("encode of MsgPong failed %v err <%v>", msg, err)
	}

	// Decode with old protocol version.
	readmsg := NewMsgPong(0)
	err = readmsg.BtcDecode(&buf, BIP0031Version)
	if err == nil {
		t.Errorf("encode of MsgPong succeeded when it shouldn't have %v",
			msg)
	}

	// Since one of the protocol versions doesn't support the pong message,
	// make sure the nonce didn't get encoded and decoded back out.
	if msg.Nonce == readmsg.Nonce {
		t.Error("Should not get same nonce for cross protocol")
	}
}

>>>>>>> d406d9e5
// TestPongWire tests the MsgPong wire encode and decode for various protocol
// versions.
func TestPongWire(t *testing.T) {
	tests := []struct {
		in   MsgPong // Message to encode
		out  MsgPong // Expected decoded message
		buf  []byte  // Wire encoding
		pver uint32  // Protocol version for wire encoding
	}{
		// Latest protocol version.
		{
			MsgPong{Nonce: 123123}, // 0x1e0f3
			MsgPong{Nonce: 123123}, // 0x1e0f3
			[]byte{0xf3, 0xe0, 0x01, 0x00, 0x00, 0x00, 0x00, 0x00},
			ProtocolVersion,
		},
<<<<<<< HEAD
=======

		// Protocol version BIP0031Version+1
		{
			MsgPong{Nonce: 456456}, // 0x6f708
			MsgPong{Nonce: 456456}, // 0x6f708
			[]byte{0x08, 0xf7, 0x06, 0x00, 0x00, 0x00, 0x00, 0x00},
			BIP0031Version + 1,
		},
>>>>>>> d406d9e5
	}

	t.Logf("Running %d tests", len(tests))
	for i, test := range tests {
		// Encode the message to wire format.
		var buf bytes.Buffer
		err := test.in.BtcEncode(&buf, test.pver)
		if err != nil {
			t.Errorf("BtcEncode #%d error %v", i, err)
			continue
		}
		if !bytes.Equal(buf.Bytes(), test.buf) {
			t.Errorf("BtcEncode #%d\n got: %s want: %s", i,
				spew.Sdump(buf.Bytes()), spew.Sdump(test.buf))
			continue
		}

		// Decode the message from wire format.
		var msg MsgPong
		rbuf := bytes.NewReader(test.buf)
		err = msg.BtcDecode(rbuf, test.pver)
		if err != nil {
			t.Errorf("BtcDecode #%d error %v", i, err)
			continue
		}
		if !reflect.DeepEqual(msg, test.out) {
			t.Errorf("BtcDecode #%d\n got: %s want: %s", i,
				spew.Sdump(msg), spew.Sdump(test.out))
			continue
		}
	}
}

// TestPongWireErrors performs negative tests against wire encode and decode
// of MsgPong to confirm error paths work correctly.
func TestPongWireErrors(t *testing.T) {
<<<<<<< HEAD
	pver := wire.ProtocolVersion
=======
	pver := ProtocolVersion
	pverNoPong := BIP0031Version
	wireErr := &MessageError{}
>>>>>>> d406d9e5

	basePong := NewMsgPong(123123) // 0x1e0f3
	basePongEncoded := []byte{
		0xf3, 0xe0, 0x01, 0x00, 0x00, 0x00, 0x00, 0x00,
	}

	tests := []struct {
		in       *MsgPong // Value to encode
		buf      []byte   // Wire encoding
		pver     uint32   // Protocol version for wire encoding
		max      int      // Max size of fixed buffer to induce errors
		writeErr error    // Expected write error
		readErr  error    // Expected read error
	}{
		// Latest protocol version with intentional read/write errors.
		// Force error in nonce.
		{basePong, basePongEncoded, pver, 0, io.ErrShortWrite, io.EOF},
	}

	t.Logf("Running %d tests", len(tests))
	for i, test := range tests {
		// Encode to wire format.
		w := newFixedWriter(test.max)
		err := test.in.BtcEncode(w, test.pver)
		if reflect.TypeOf(err) != reflect.TypeOf(test.writeErr) {
			t.Errorf("BtcEncode #%d wrong error got: %v, want: %v",
				i, err, test.writeErr)
			continue
		}

		// For errors which are not of type MessageError, check them for
		// equality.
		if _, ok := err.(*MessageError); !ok {
			if err != test.writeErr {
				t.Errorf("BtcEncode #%d wrong error got: %v, "+
					"want: %v", i, err, test.writeErr)
				continue
			}
		}

		// Decode from wire format.
		var msg MsgPong
		r := newFixedReader(test.max, test.buf)
		err = msg.BtcDecode(r, test.pver)
		if reflect.TypeOf(err) != reflect.TypeOf(test.readErr) {
			t.Errorf("BtcDecode #%d wrong error got: %v, want: %v",
				i, err, test.readErr)
			continue
		}

		// For errors which are not of type MessageError, check them for
		// equality.
		if _, ok := err.(*MessageError); !ok {
			if err != test.readErr {
				t.Errorf("BtcDecode #%d wrong error got: %v, "+
					"want: %v", i, err, test.readErr)
				continue
			}
		}

	}
}<|MERGE_RESOLUTION|>--- conflicted
+++ resolved
@@ -1,9 +1,5 @@
-<<<<<<< HEAD
-// Copyright (c) 2013-2015 The btcsuite developers
+// Copyright (c) 2013-2016 The btcsuite developers
 // Copyright (c) 2015-2016 The Decred developers
-=======
-// Copyright (c) 2013-2016 The btcsuite developers
->>>>>>> d406d9e5
 // Use of this source code is governed by an ISC
 // license that can be found in the LICENSE file.
 
@@ -16,7 +12,6 @@
 	"testing"
 
 	"github.com/davecgh/go-spew/spew"
-	"github.com/decred/dcrd/wire"
 )
 
 // TestPongLatest tests the MsgPong API against the latest protocol version.
@@ -71,90 +66,6 @@
 	return
 }
 
-<<<<<<< HEAD
-=======
-// TestPongBIP0031 tests the MsgPong API against the protocol version
-// BIP0031Version.
-func TestPongBIP0031(t *testing.T) {
-	// Use the protocol version just prior to BIP0031Version changes.
-	pver := BIP0031Version
-
-	nonce, err := RandomUint64()
-	if err != nil {
-		t.Errorf("Error generating nonce: %v", err)
-	}
-	msg := NewMsgPong(nonce)
-	if msg.Nonce != nonce {
-		t.Errorf("Should get same nonce back out.")
-	}
-
-	// Ensure max payload is expected value for old protocol version.
-	size := msg.MaxPayloadLength(pver)
-	if size != 0 {
-		t.Errorf("Max length should be 0 for pong protocol version %d.",
-			pver)
-	}
-
-	// Test encode with old protocol version.
-	var buf bytes.Buffer
-	err = msg.BtcEncode(&buf, pver)
-	if err == nil {
-		t.Errorf("encode of MsgPong succeeded when it shouldn't have %v",
-			msg)
-	}
-
-	// Test decode with old protocol version.
-	readmsg := NewMsgPong(0)
-	err = readmsg.BtcDecode(&buf, pver)
-	if err == nil {
-		t.Errorf("decode of MsgPong succeeded when it shouldn't have %v",
-			spew.Sdump(buf))
-	}
-
-	// Since this protocol version doesn't support pong, make sure the
-	// nonce didn't get encoded and decoded back out.
-	if msg.Nonce == readmsg.Nonce {
-		t.Errorf("Should not get same nonce for protocol version %d", pver)
-	}
-
-	return
-}
-
-// TestPongCrossProtocol tests the MsgPong API when encoding with the latest
-// protocol version and decoding with BIP0031Version.
-func TestPongCrossProtocol(t *testing.T) {
-	nonce, err := RandomUint64()
-	if err != nil {
-		t.Errorf("Error generating nonce: %v", err)
-	}
-	msg := NewMsgPong(nonce)
-	if msg.Nonce != nonce {
-		t.Errorf("Should get same nonce back out.")
-	}
-
-	// Encode with latest protocol version.
-	var buf bytes.Buffer
-	err = msg.BtcEncode(&buf, ProtocolVersion)
-	if err != nil {
-		t.Errorf("encode of MsgPong failed %v err <%v>", msg, err)
-	}
-
-	// Decode with old protocol version.
-	readmsg := NewMsgPong(0)
-	err = readmsg.BtcDecode(&buf, BIP0031Version)
-	if err == nil {
-		t.Errorf("encode of MsgPong succeeded when it shouldn't have %v",
-			msg)
-	}
-
-	// Since one of the protocol versions doesn't support the pong message,
-	// make sure the nonce didn't get encoded and decoded back out.
-	if msg.Nonce == readmsg.Nonce {
-		t.Error("Should not get same nonce for cross protocol")
-	}
-}
-
->>>>>>> d406d9e5
 // TestPongWire tests the MsgPong wire encode and decode for various protocol
 // versions.
 func TestPongWire(t *testing.T) {
@@ -171,17 +82,6 @@
 			[]byte{0xf3, 0xe0, 0x01, 0x00, 0x00, 0x00, 0x00, 0x00},
 			ProtocolVersion,
 		},
-<<<<<<< HEAD
-=======
-
-		// Protocol version BIP0031Version+1
-		{
-			MsgPong{Nonce: 456456}, // 0x6f708
-			MsgPong{Nonce: 456456}, // 0x6f708
-			[]byte{0x08, 0xf7, 0x06, 0x00, 0x00, 0x00, 0x00, 0x00},
-			BIP0031Version + 1,
-		},
->>>>>>> d406d9e5
 	}
 
 	t.Logf("Running %d tests", len(tests))
@@ -218,13 +118,7 @@
 // TestPongWireErrors performs negative tests against wire encode and decode
 // of MsgPong to confirm error paths work correctly.
 func TestPongWireErrors(t *testing.T) {
-<<<<<<< HEAD
-	pver := wire.ProtocolVersion
-=======
 	pver := ProtocolVersion
-	pverNoPong := BIP0031Version
-	wireErr := &MessageError{}
->>>>>>> d406d9e5
 
 	basePong := NewMsgPong(123123) // 0x1e0f3
 	basePongEncoded := []byte{
