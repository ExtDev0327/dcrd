// Copyright (c) 2013-2016 The btcsuite developers
// Copyright (c) 2015-2016 The Decred developers
// Use of this source code is governed by an ISC
// license that can be found in the LICENSE file.

package mempool

import (
	"container/list"
	"crypto/rand"
	"fmt"
	"math"
	"math/big"
	"sync"
	"sync/atomic"
	"time"

	"github.com/decred/dcrd/blockchain"
	"github.com/decred/dcrd/blockchain/indexers"
	"github.com/decred/dcrd/blockchain/stake"
	"github.com/decred/dcrd/chaincfg"
	"github.com/decred/dcrd/chaincfg/chainhash"
	"github.com/decred/dcrd/dcrjson"
	"github.com/decred/dcrd/mining"
	"github.com/decred/dcrd/txscript"
	"github.com/decred/dcrd/wire"
	"github.com/decred/dcrutil"
)

const (
	// DefaultBlockPrioritySize is the default size in bytes for high-
	// priority / low-fee transactions.  It is used to help determine which
	// are allowed into the mempool and consequently affects their relay and
	// inclusion when generating block templates.
	DefaultBlockPrioritySize = 20000

	// MinHighPriority is the minimum priority value that allows a
	// transaction to be considered high priority.
	MinHighPriority = dcrutil.AtomsPerCoin * 144.0 / 250

	// mempoolHeight is the height used for the "block" height field of the
	// contextual transaction information provided in a transaction view.
	mempoolHeight = 0x7fffffff

	// maxRelayFeeMultiplier is the factor that we disallow fees / kB above the
	// minimum tx fee.  At the current default minimum relay fee of 0.001
	// DCR/kB, this results in a maximum allowed high fee of 1 DCR/kB.
	maxRelayFeeMultiplier = 1000

	// maxSSGensDoubleSpends is the maximum number of SSGen double spends
	// allowed in the pool.
	maxSSGensDoubleSpends = 5

	// heightDiffToPruneTicket is the number of blocks to pass by in terms
	// of height before old tickets are pruned.
	// TODO Set this based up the stake difficulty retargeting interval?
	heightDiffToPruneTicket = 288

	// heightDiffToPruneVotes is the number of blocks to pass by in terms
	// of height before SSGen relating to that block are pruned.
	heightDiffToPruneVotes = 10

	// If a vote is on a block whose height is before tip minus this
	// amount, reject it from being added to the mempool.
	maximumVoteAgeDelta = 1440

	// maxNullDataOutputs is the maximum number of OP_RETURN null data
	// pushes in a transaction, after which it is considered non-standard.
	maxNullDataOutputs = 4
)

// VoteTx is a struct describing a block vote (SSGen).
type VoteTx struct {
	SsgenHash chainhash.Hash // Vote
	SstxHash  chainhash.Hash // Ticket
	Vote      bool
}

// Config is a descriptor containing the memory pool configuration.
type Config struct {
	// Policy defines the various mempool configuration options related
	// to policy.
	Policy Policy

	// ChainParams identifies which chain parameters the txpool is
	// associated with.
	ChainParams *chaincfg.Params

	// NextStakeDifficulty defines the function to retrieve the stake
	// difficulty for the block after the current best block.
	//
	// This function must be safe for concurrent access.
	NextStakeDifficulty func() (int64, error)

	// FetchUtxoView defines the function to use to fetch unspent
	// transaction output information.
	FetchUtxoView func(*dcrutil.Tx, bool) (*blockchain.UtxoViewpoint, error)

	// BlockByHash defines the function use to fetch the block identified
	// by the given hash.
	BlockByHash func(*chainhash.Hash) (*dcrutil.Block, error)

	// BestHash defines the function to use to access the block hash of
	// the current best chain.
	BestHash func() *chainhash.Hash

	// BestHeight defines the function to use to access the block height of
	// the current best chain.
	BestHeight func() int64

	// SubsidyCache defines a subsidy cache to use.
	SubsidyCache *blockchain.SubsidyCache

	// SigCache defines a signature cache to use.
	SigCache *txscript.SigCache

	// TimeSource defines the timesource to use.
	TimeSource blockchain.MedianTimeSource

	// AddrIndex defines the optional address index instance to use for
	// indexing the unconfirmed transactions in the memory pool.
	// This can be nil if the address index is not enabled.
	AddrIndex *indexers.AddrIndex

	// ExistsAddrIndex defines the optional exists address index instance
	// to use for indexing the unconfirmed transactions in the memory pool.
	// This can be nil if the address index is not enabled.
	ExistsAddrIndex *indexers.ExistsAddrIndex
}

// Policy houses the policy (configuration parameters) which is used to
// control the mempool.
type Policy struct {
	// DisableRelayPriority defines whether to relay free or low-fee
	// transactions that do not have enough priority to be relayed.
	DisableRelayPriority bool

	// FreeTxRelayLimit defines the given amount in thousands of bytes
	// per minute that transactions with no fee are rate limited to.
	FreeTxRelayLimit float64

	// MaxOrphanTxs is the maximum number of orphan transactions
	// that can be queued.
	MaxOrphanTxs int

	// MaxOrphanTxSize is the maximum size allowed for orphan transactions.
	// This helps prevent memory exhaustion attacks from sending a lot of
	// of big orphans.
	MaxOrphanTxSize int

	// MaxSigOpsPerTx is the maximum number of signature operations
	// in a single transaction we will relay or mine.  It is a fraction
	// of the max signature operations for a block.
	MaxSigOpsPerTx int

	// MinRelayTxFee defines the minimum transaction fee in BTC/kB to be
	// considered a non-zero fee.
	MinRelayTxFee dcrutil.Amount

	// AllowOldVotes defines whether or not votes on old blocks will be
	// admitted and relayed.
	AllowOldVotes bool
}

// TxDesc is a descriptor containing a transaction in the mempool along with
// additional metadata.
type TxDesc struct {
	mining.TxDesc

	// StartingPriority is the priority of the transaction when it was added
	// to the pool.
	StartingPriority float64
}

// TxPool is used as a source of transactions that need to be mined into blocks
// and relayed to other peers.  It is safe for concurrent access from multiple
// peers.
type TxPool struct {
	// The following variables must only be used atomically.
	lastUpdated int64 // last time pool was updated.

	mtx           sync.RWMutex
	cfg           Config
	pool          map[chainhash.Hash]*TxDesc
	orphans       map[chainhash.Hash]*dcrutil.Tx
	orphansByPrev map[chainhash.Hash]map[chainhash.Hash]*dcrutil.Tx
	addrindex     map[string]map[chainhash.Hash]struct{} // maps address to txs
	outpoints     map[wire.OutPoint]*dcrutil.Tx

	// Votes on blocks.
	votesMtx sync.Mutex
	votes    map[chainhash.Hash][]*VoteTx

	// A declared subsidy cache as passed from the blockchain.
	subsidyCache *blockchain.SubsidyCache

	pennyTotal    float64 // exponentially decaying total for penny spends.
	lastPennyUnix int64   // unix time of last ``penny spend''
}

// insertVote inserts a vote into the map of block votes.
//
// This function MUST be called with the vote mutex locked (for writes).
func (mp *TxPool) insertVote(ssgen *dcrutil.Tx) error {
	voteHash := ssgen.Hash()
	msgTx := ssgen.MsgTx()
	ticketHash := &msgTx.TxIn[1].PreviousOutPoint.Hash

	// Get the block it is voting on; here we're agnostic of height.
	blockHash, blockHeight, err := stake.SSGenBlockVotedOn(msgTx)
	if err != nil {
		return err
	}

	// If there are currently no votes for this block,
	// start a new buffered slice and store it.
	vts, exists := mp.votes[blockHash]
	if !exists {
		vts = make([]*VoteTx, 0, mp.cfg.ChainParams.TicketsPerBlock)
		mp.votes[blockHash] = vts
	}

	// Nothing to do if a vote for the ticket is already known.
	for _, vt := range vts {
		if vt.SstxHash.IsEqual(ticketHash) {
			return nil
		}
	}

	// Append the new vote.
	voteBits := stake.SSGenVoteBits(msgTx)
	vote := dcrutil.IsFlagSet16(voteBits, dcrutil.BlockValid)
	mp.votes[blockHash] = append(vts, &VoteTx{*voteHash, *ticketHash, vote})

	log.Debugf("Accepted vote %v for block hash %v (height %v), voting "+
		"%v on the transaction tree", voteHash, blockHash, blockHeight,
		vote)

	return nil
}

// VoteHashesForBlock returns the hashes for all votes on the provided block
// hash that are currently available in the mempool.
//
// This function is safe for concurrent access.
func (mp *TxPool) VoteHashesForBlock(blockHash chainhash.Hash) []chainhash.Hash {
	mp.votesMtx.Lock()
	defer mp.votesMtx.Unlock()

	// Lookup the vote metadata for the block.
	vts, exists := mp.votes[blockHash]
	if !exists || len(vts) == 0 {
		return nil
	}

	// Copy the vote hashes from the vote metadata.
	hashes := make([]chainhash.Hash, 0, len(vts))
	for _, vt := range vts {
		hashes = append(hashes, vt.SsgenHash)
	}

	return hashes
}

// VotesForBlocks returns the vote metadata for all votes on the provided
// block hashes that are currently available in the mempool.
//
// This function is safe for concurrent access.
func (mp *TxPool) VotesForBlocks(hashes []chainhash.Hash) [][]*VoteTx {
	result := make([][]*VoteTx, 0, len(hashes))
	mp.votesMtx.Lock()
	for _, hash := range hashes {
		votes := mp.votes[hash]
		votesCopy := make([]*VoteTx, len(votes))
		copy(votesCopy, votes)
		result = append(result, votesCopy)
	}
	mp.votesMtx.Unlock()

	return result
}

// TODO Pruning of the votes map DECRED

// Ensure the TxPool type implements the mining.TxSource interface.
var _ mining.TxSource = (*TxPool)(nil)

// removeOrphan is the internal function which implements the public
// RemoveOrphan.  See the comment for RemoveOrphan for more details.
//
// This function MUST be called with the mempool lock held (for writes).
func (mp *TxPool) removeOrphan(txHash *chainhash.Hash) {
	log.Tracef("Removing orphan transaction %v", txHash)

	// Nothing to do if passed tx is not an orphan.
	tx, exists := mp.orphans[*txHash]
	if !exists {
		return
	}

	// Remove the reference from the previous orphan index.
	for _, txIn := range tx.MsgTx().TxIn {
		originTxHash := txIn.PreviousOutPoint.Hash
		if orphans, exists := mp.orphansByPrev[originTxHash]; exists {
			delete(orphans, *tx.Hash())

			// Remove the map entry altogether if there are no
			// longer any orphans which depend on it.
			if len(orphans) == 0 {
				delete(mp.orphansByPrev, originTxHash)
			}
		}
	}

	// Remove the transaction from the orphan pool.
	delete(mp.orphans, *txHash)
}

// RemoveOrphan removes the passed orphan transaction from the orphan pool and
// previous orphan index.
//
// This function is safe for concurrent access.
func (mp *TxPool) RemoveOrphan(txHash *chainhash.Hash) {
	mp.mtx.Lock()
	mp.removeOrphan(txHash)
	mp.mtx.Unlock()
}

// limitNumOrphans limits the number of orphan transactions by evicting a random
// orphan if adding a new one would cause it to overflow the max allowed.
//
// This function MUST be called with the mempool lock held (for writes).
func (mp *TxPool) limitNumOrphans() error {
	if len(mp.orphans)+1 > mp.cfg.Policy.MaxOrphanTxs &&
		mp.cfg.Policy.MaxOrphanTxs > 0 {

		// Generate a cryptographically random hash.
		randHashBytes := make([]byte, chainhash.HashSize)
		_, err := rand.Read(randHashBytes)
		if err != nil {
			return err
		}
		randHashNum := new(big.Int).SetBytes(randHashBytes)

		// Try to find the first entry that is greater than the random
		// hash.  Use the first entry (which is already pseudorandom due
		// to Go's range statement over maps) as a fallback if none of
		// the hashes in the orphan pool are larger than the random
		// hash.
		var foundHash *chainhash.Hash
		for txHash := range mp.orphans {
			if foundHash == nil {
				foundHash = &txHash
			}
			txHashNum := blockchain.HashToBig(&txHash)
			if txHashNum.Cmp(randHashNum) > 0 {
				foundHash = &txHash
				break
			}
		}

		mp.removeOrphan(foundHash)
	}

	return nil
}

// addOrphan adds an orphan transaction to the orphan pool.
//
// This function MUST be called with the mempool lock held (for writes).
func (mp *TxPool) addOrphan(tx *dcrutil.Tx) {
	// Limit the number orphan transactions to prevent memory exhaustion.  A
	// random orphan is evicted to make room if needed.
	mp.limitNumOrphans()

	mp.orphans[*tx.Hash()] = tx
	for _, txIn := range tx.MsgTx().TxIn {
		originTxHash := txIn.PreviousOutPoint.Hash
		if _, exists := mp.orphansByPrev[originTxHash]; !exists {
			mp.orphansByPrev[originTxHash] =
				make(map[chainhash.Hash]*dcrutil.Tx)
		}
		mp.orphansByPrev[originTxHash][*tx.Hash()] = tx
	}

	log.Debugf("Stored orphan transaction %v (total: %d)", tx.Hash(),
		len(mp.orphans))
}

// maybeAddOrphan potentially adds an orphan to the orphan pool.
//
// This function MUST be called with the mempool lock held (for writes).
func (mp *TxPool) maybeAddOrphan(tx *dcrutil.Tx) error {
	// Ignore orphan transactions that are too large.  This helps avoid
	// a memory exhaustion attack based on sending a lot of really large
	// orphans.  In the case there is a valid transaction larger than this,
	// it will ultimtely be rebroadcast after the parent transactions
	// have been mined or otherwise received.
	//
	// Note that the number of orphan transactions in the orphan pool is
	// also limited, so this equates to a maximum memory used of
	// mp.cfg.Policy.MaxOrphanTxSize * mp.cfg.Policy.MaxOrphanTxs (which is ~5MB
	// using the default values at the time this comment was written).
	serializedLen := tx.MsgTx().SerializeSize()
	if serializedLen > mp.cfg.Policy.MaxOrphanTxSize {
		str := fmt.Sprintf("orphan transaction size of %d bytes is "+
			"larger than max allowed size of %d bytes",
			serializedLen, mp.cfg.Policy.MaxOrphanTxSize)
		return txRuleError(wire.RejectNonstandard, str)
	}

	// Add the orphan if the none of the above disqualified it.
	mp.addOrphan(tx)

	return nil
}

// isTransactionInPool returns whether or not the passed transaction already
// exists in the main pool.
//
// This function MUST be called with the mempool lock held (for reads).
func (mp *TxPool) isTransactionInPool(hash *chainhash.Hash) bool {
	if _, exists := mp.pool[*hash]; exists {
		return true
	}

	return false
}

// IsTransactionInPool returns whether or not the passed transaction already
// exists in the main pool.
//
// This function is safe for concurrent access.
func (mp *TxPool) IsTransactionInPool(hash *chainhash.Hash) bool {
	// Protect concurrent access.
	mp.mtx.RLock()
	defer mp.mtx.RUnlock()

	return mp.isTransactionInPool(hash)
}

// isOrphanInPool returns whether or not the passed transaction already exists
// in the orphan pool.
//
// This function MUST be called with the mempool lock held (for reads).
func (mp *TxPool) isOrphanInPool(hash *chainhash.Hash) bool {
	if _, exists := mp.orphans[*hash]; exists {
		return true
	}

	return false
}

// IsOrphanInPool returns whether or not the passed transaction already exists
// in the orphan pool.
//
// This function is safe for concurrent access.
func (mp *TxPool) IsOrphanInPool(hash *chainhash.Hash) bool {
	// Protect concurrent access.
	mp.mtx.RLock()
	defer mp.mtx.RUnlock()

	return mp.isOrphanInPool(hash)
}

// haveTransaction returns whether or not the passed transaction already exists
// in the main pool or in the orphan pool.
//
// This function MUST be called with the mempool lock held (for reads).
func (mp *TxPool) haveTransaction(hash *chainhash.Hash) bool {
	return mp.isTransactionInPool(hash) || mp.isOrphanInPool(hash)
}

// HaveTransaction returns whether or not the passed transaction already exists
// in the main pool or in the orphan pool.
//
// This function is safe for concurrent access.
func (mp *TxPool) HaveTransaction(hash *chainhash.Hash) bool {
	// Protect concurrent access.
	mp.mtx.RLock()
	defer mp.mtx.RUnlock()

	return mp.haveTransaction(hash)
}

// haveTransactions returns whether or not the passed transactions already exist
// in the main pool or in the orphan pool.
//
// This function MUST be called with the mempool lock held (for reads).
func (mp *TxPool) haveTransactions(hashes []*chainhash.Hash) []bool {
	have := make([]bool, len(hashes))
	for i := range hashes {
		have[i] = mp.haveTransaction(hashes[i])
	}
	return have
}

// HaveTransactions returns whether or not the passed transactions already exist
// in the main pool or in the orphan pool.
//
// This function is safe for concurrent access.
func (mp *TxPool) HaveTransactions(hashes []*chainhash.Hash) []bool {
	// Protect concurrent access.
	mp.RLock()
	defer mp.RUnlock()

	return mp.haveTransactions(hashes)
}

// removeTransaction is the internal function which implements the public
// RemoveTransaction.  See the comment for RemoveTransaction for more details.
//
// This function MUST be called with the mempool lock held (for writes).
func (mp *TxPool) removeTransaction(tx *dcrutil.Tx, removeRedeemers bool) {
	log.Tracef("Removing transaction %v", tx.Hash())

	msgTx := tx.MsgTx()
	txHash := tx.Hash()
	var txType stake.TxType
	if removeRedeemers {
		// Remove any transactions which rely on this one.
		txType = stake.DetermineTxType(msgTx)
		tree := wire.TxTreeRegular
		if txType != stake.TxTypeRegular {
			tree = wire.TxTreeStake
		}
		for i := uint32(0); i < uint32(len(msgTx.TxOut)); i++ {
			outpoint := wire.NewOutPoint(txHash, i, tree)
			if txRedeemer, exists := mp.outpoints[*outpoint]; exists {
				mp.removeTransaction(txRedeemer, true)
			}
		}
	}

	// Remove the transaction if needed.
	if txDesc, exists := mp.pool[*txHash]; exists {
		// Remove unconfirmed address index entries associated with the
		// transaction if enabled.
		if mp.cfg.AddrIndex != nil {
			mp.cfg.AddrIndex.RemoveUnconfirmedTx(txHash)
		}

		// Mark the referenced outpoints as unspent by the pool.

		for _, txIn := range txDesc.Tx.MsgTx().TxIn {
			delete(mp.outpoints, txIn.PreviousOutPoint)
		}
		delete(mp.pool, *txHash)
		atomic.StoreInt64(&mp.lastUpdated, time.Now().Unix())
	}
}

// RemoveTransaction removes the passed transaction from the mempool. When the
// removeRedeemers flag is set, any transactions that redeem outputs from the
// removed transaction will also be removed recursively from the mempool, as
// they would otherwise become orphans.
//
// This function is safe for concurrent access.
func (mp *TxPool) RemoveTransaction(tx *dcrutil.Tx, removeRedeemers bool) {
	// Protect concurrent access.
	mp.mtx.Lock()
	defer mp.mtx.Unlock()

	mp.removeTransaction(tx, removeRedeemers)
}

// RemoveDoubleSpends removes all transactions which spend outputs spent by the
// passed transaction from the memory pool.  Removing those transactions then
// leads to removing all transactions which rely on them, recursively.  This is
// necessary when a block is connected to the main chain because the block may
// contain transactions which were previously unknown to the memory pool.
//
// This function is safe for concurrent access.
func (mp *TxPool) RemoveDoubleSpends(tx *dcrutil.Tx) {
	// Protect concurrent access.
	mp.mtx.Lock()
	defer mp.mtx.Unlock()

	for _, txIn := range tx.MsgTx().TxIn {
		if txRedeemer, ok := mp.outpoints[txIn.PreviousOutPoint]; ok {
			if !txRedeemer.Hash().IsEqual(tx.Hash()) {
				mp.removeTransaction(txRedeemer, true)
			}
		}
	}
}

// addTransaction adds the passed transaction to the memory pool.  It should
// not be called directly as it doesn't perform any validation.  This is a
// helper for maybeAcceptTransaction.
//
// This function MUST be called with the mempool lock held (for writes).
func (mp *TxPool) addTransaction(utxoView *blockchain.UtxoViewpoint,
	tx *dcrutil.Tx, txType stake.TxType, height int64, fee int64) {

	// Add the transaction to the pool and mark the referenced outpoints
	// as spent by the pool.
	msgTx := tx.MsgTx()
	mp.pool[*tx.Hash()] = &TxDesc{
		TxDesc: mining.TxDesc{
			Tx:     tx,
			Type:   txType,
			Added:  time.Now(),
			Height: height,
			Fee:    fee,
		},
		StartingPriority: CalcPriority(msgTx, utxoView, height),
	}
	for _, txIn := range msgTx.TxIn {
		mp.outpoints[txIn.PreviousOutPoint] = tx
	}
	atomic.StoreInt64(&mp.lastUpdated, time.Now().Unix())

	// Add unconfirmed address index entries associated with the transaction
	// if enabled.
	if mp.cfg.AddrIndex != nil {
		mp.cfg.AddrIndex.AddUnconfirmedTx(tx, utxoView)
	}
	if mp.cfg.ExistsAddrIndex != nil {
		mp.cfg.ExistsAddrIndex.AddUnconfirmedTx(msgTx)
	}
}

// checkPoolDoubleSpend checks whether or not the passed transaction is
// attempting to spend coins already spent by other transactions in the pool.
// Note it does not check for double spends against transactions already in the
// main chain.
//
// This function MUST be called with the mempool lock held (for reads).
func (mp *TxPool) checkPoolDoubleSpend(tx *dcrutil.Tx, txType stake.TxType) error {
	for i, txIn := range tx.MsgTx().TxIn {
		// We don't care about double spends of stake bases.
		if (txType == stake.TxTypeSSGen || txType == stake.TxTypeSSRtx) &&
			(i == 0) {
			continue
		}

		if txR, exists := mp.outpoints[txIn.PreviousOutPoint]; exists {
			str := fmt.Sprintf("transaction %v in the pool "+
				"already spends the same coins", txR.Hash())
			return txRuleError(wire.RejectDuplicate, str)
		}
	}

	return nil
}

// isTxTreeValid checks the map of votes for a block to see if the tx
// tree regular for the block at HEAD is valid.
func (mp *TxPool) isTxTreeValid(newestHash *chainhash.Hash) bool {
	// There are no votes on the block currently; assume it's valid.
	vts := mp.votes[*newestHash]
	if len(vts) == 0 {
		return true
	}

	// There are not possibly enough votes to tell if the txTree is valid;
	// assume it's valid.
	if len(vts) <= int(mp.cfg.ChainParams.TicketsPerBlock/2) {
		return true
	}

	// Otherwise, tally the votes and determine if it's valid or not.
	yea := 0
	nay := 0
	for _, vote := range vts {
		if vote.Vote {
			yea++
		} else {
			nay++
		}
	}

	return yea > nay
}

// IsTxTreeValid calls isTxTreeValid, but makes it safe for concurrent access.
func (mp *TxPool) IsTxTreeValid(best *chainhash.Hash) bool {
	mp.votesMtx.Lock()
	defer mp.votesMtx.Unlock()
	isValid := mp.isTxTreeValid(best)

	return isValid
}

// fetchInputUtxos loads utxo details about the input transactions referenced by
// the passed transaction.  First, it loads the details form the viewpoint of
// the main chain, then it adjusts them based upon the contents of the
// transaction pool.
//
// This function MUST be called with the mempool lock held (for reads).
func (mp *TxPool) fetchInputUtxos(tx *dcrutil.Tx) (*blockchain.UtxoViewpoint, error) {
	tv := mp.IsTxTreeValid(mp.cfg.BestHash())
	utxoView, err := mp.cfg.FetchUtxoView(tx, tv)
	if err != nil {
		return nil, err
	}

	// Attempt to populate any missing inputs from the transaction pool.
	for originHash, entry := range utxoView.Entries() {
		if entry != nil && !entry.IsFullySpent() {
			continue
		}

		if poolTxDesc, exists := mp.pool[originHash]; exists {
			utxoView.AddTxOuts(poolTxDesc.Tx, mempoolHeight,
				wire.NullBlockIndex)
		}
	}

	return utxoView, nil
}

// FetchTransaction returns the requested transaction from the transaction pool.
// This only fetches from the main transaction pool and does not include
// orphans.
//
// This function is safe for concurrent access.
func (mp *TxPool) FetchTransaction(txHash *chainhash.Hash, includeRecentBlock bool) (*dcrutil.Tx, error) {
	// Protect concurrent access.
	mp.mtx.RLock()
	defer mp.mtx.RUnlock()

	if txDesc, exists := mp.pool[*txHash]; exists {
		return txDesc.Tx, nil
	}

	// For Decred, the latest block is considered "unconfirmed"
	// for the regular transaction tree. Search that if the
	// user indicates too, as well.
	if includeRecentBlock {
		bl, err := mp.cfg.BlockByHash(mp.cfg.BestHash())
		if err != nil {
			return nil, err
		}

		for _, tx := range bl.Transactions() {
			if tx.Hash().IsEqual(txHash) {
				return tx, nil
			}
		}
	}

	return nil, fmt.Errorf("transaction is not in the pool")
}

// maybeAcceptTransaction is the internal function which implements the public
// MaybeAcceptTransaction.  See the comment for MaybeAcceptTransaction for
// more details.
//
// This function MUST be called with the mempool lock held (for writes).
// DECRED - TODO
// We need to make sure thing also assigns the TxType after it evaluates the tx,
// so that we can easily pick different stake tx types from the mempool later.
// This should probably be done at the bottom using "IsSStx" etc functions.
// It should also set the dcrutil tree type for the tx as well.
func (mp *TxPool) maybeAcceptTransaction(tx *dcrutil.Tx, isNew, rateLimit, allowHighFees bool) ([]*chainhash.Hash, error) {
	msgTx := tx.MsgTx()
	txHash := tx.Hash()
	// Don't accept the transaction if it already exists in the pool.  This
	// applies to orphan transactions as well.  This check is intended to
	// be a quick check to weed out duplicates.
	if mp.haveTransaction(txHash) {
		str := fmt.Sprintf("already have transaction %v", txHash)
		return nil, txRuleError(wire.RejectDuplicate, str)
	}

	// Perform preliminary sanity checks on the transaction.  This makes
	// use of chain which contains the invariant rules for what
	// transactions are allowed into blocks.
	err := blockchain.CheckTransactionSanity(msgTx, mp.cfg.ChainParams)
	if err != nil {
		if cerr, ok := err.(blockchain.RuleError); ok {
			return nil, chainRuleError(cerr)
		}
		return nil, err
	}

	// A standalone transaction must not be a coinbase transaction.
	if blockchain.IsCoinBase(tx) {
		str := fmt.Sprintf("transaction %v is an individual coinbase",
			txHash)
		return nil, txRuleError(wire.RejectInvalid, str)
	}

	// Don't accept transactions with a lock time after the maximum int32
	// value for now.  This is an artifact of older bitcoind clients which
	// treated this field as an int32 and would treat anything larger
	// incorrectly (as negative).
	if msgTx.LockTime > math.MaxInt32 {
		str := fmt.Sprintf("transaction %v has a lock time after "+
			"2038 which is not accepted yet", txHash)
		return nil, txRuleError(wire.RejectNonstandard, str)
	}

	// Get the current height of the main chain.  A standalone transaction
	// will be mined into the next block at best, so its height is at least
	// one more than the current height.
	bestHeight := mp.cfg.BestHeight()
	nextBlockHeight := bestHeight + 1

	// Determine what type of transaction we're dealing with (regular or stake).
	// Then, be sure to set the tx tree correctly as it's possible a use submitted
	// it to the network with TxTreeUnknown.
	txType := stake.DetermineTxType(msgTx)
	if txType == stake.TxTypeRegular {
		tx.SetTree(wire.TxTreeRegular)
	} else {
		tx.SetTree(wire.TxTreeStake)
	}

	// Don't allow non-standard transactions if the network parameters
	// forbid their relaying.
	if !mp.cfg.ChainParams.RelayNonStdTxs {
		err := checkTransactionStandard(tx, txType, nextBlockHeight,
			mp.cfg.TimeSource, mp.cfg.Policy.MinRelayTxFee)
		if err != nil {
			// Attempt to extract a reject code from the error so
			// it can be retained.  When not possible, fall back to
			// a non standard error.
			rejectCode, found := extractRejectCode(err)
			if !found {
				rejectCode = wire.RejectNonstandard
			}
			str := fmt.Sprintf("transaction %v is not standard: %v",
				txHash, err)
			return nil, txRuleError(rejectCode, str)
		}
	}

	// If the transaction is a ticket, ensure that it meets the next
	// stake difficulty.
	if txType == stake.TxTypeSStx {
		sDiff, err := mp.cfg.NextStakeDifficulty()
		if err != nil {
			// This is an unexpected error so don't turn it into a
			// rule error.
			return nil, err
		}

		if msgTx.TxOut[0].Value < sDiff {
			str := fmt.Sprintf("transaction %v has not enough funds "+
				"to meet stake difficuly (ticket diff %v < next diff %v)",
				txHash, msgTx.TxOut[0].Value, sDiff)
			return nil, txRuleError(wire.RejectInsufficientFee, str)
		}
	}

	// Handle stake transaction double spending exceptions.
	if (txType == stake.TxTypeSSGen) || (txType == stake.TxTypeSSRtx) {
		if txType == stake.TxTypeSSGen {
			ssGenAlreadyFound := 0
			for _, mpTx := range mp.pool {
				if mpTx.Type == stake.TxTypeSSGen {
					if mpTx.Tx.MsgTx().TxIn[1].PreviousOutPoint ==
						msgTx.TxIn[1].PreviousOutPoint {
						ssGenAlreadyFound++
					}
				}
				if ssGenAlreadyFound > maxSSGensDoubleSpends {
					str := fmt.Sprintf("transaction %v in the pool "+
						"with more than %v ssgens",
						msgTx.TxIn[1].PreviousOutPoint,
						maxSSGensDoubleSpends)
					return nil, txRuleError(wire.RejectDuplicate, str)
				}
			}
		}

		if txType == stake.TxTypeSSRtx {
			for _, mpTx := range mp.pool {
				if mpTx.Type == stake.TxTypeSSRtx {
					if mpTx.Tx.MsgTx().TxIn[0].PreviousOutPoint ==
						msgTx.TxIn[0].PreviousOutPoint {
						str := fmt.Sprintf("transaction %v in the pool "+
							" as a ssrtx. Only one ssrtx allowed.",
							msgTx.TxIn[0].PreviousOutPoint)
						return nil, txRuleError(wire.RejectDuplicate, str)
					}
				}
			}
		}
	} else {
		// The transaction may not use any of the same outputs as other
		// transactions already in the pool as that would ultimately result in a
		// double spend.  This check is intended to be quick and therefore only
		// detects double spends within the transaction pool itself.  The
		// transaction could still be double spending coins from the main chain
		// at this point.  There is a more in-depth check that happens later
		// after fetching the referenced transaction inputs from the main chain
		// which examines the actual spend data and prevents double spends.
		err = mp.checkPoolDoubleSpend(tx, txType)
		if err != nil {
			return nil, err
		}
	}

	// Votes that are on too old of blocks are rejected.
	if txType == stake.TxTypeSSGen {
		_, voteHeight, err := stake.SSGenBlockVotedOn(msgTx)
		if err != nil {
			return nil, err
		}

		if (int64(voteHeight) < nextBlockHeight-maximumVoteAgeDelta) &&
			!mp.cfg.Policy.AllowOldVotes {
			str := fmt.Sprintf("transaction %v votes on old "+
				"block height of %v which is before the "+
				"current cutoff height of %v",
				tx.Hash(), voteHeight, nextBlockHeight-maximumVoteAgeDelta)
			return nil, txRuleError(wire.RejectNonstandard, str)
		}
	}

	// Fetch all of the unspent transaction outputs referenced by the inputs
	// to this transaction.  This function also attempts to fetch the
	// transaction itself to be used for detecting a duplicate transaction
	// without needing to do a separate lookup.
	utxoView, err := mp.fetchInputUtxos(tx)
	if err != nil {
		if cerr, ok := err.(blockchain.RuleError); ok {
			return nil, chainRuleError(cerr)
		}
		return nil, err
	}

	// Don't allow the transaction if it exists in the main chain and is not
	// not already fully spent.
	txEntry := utxoView.LookupEntry(txHash)
	if txEntry != nil && !txEntry.IsFullySpent() {
		return nil, txRuleError(wire.RejectDuplicate,
			"transaction already exists")
	}
	delete(utxoView.Entries(), *txHash)

	// Transaction is an orphan if any of the inputs don't exist.
	var missingParents []*chainhash.Hash
	for i, txIn := range msgTx.TxIn {
		if i == 0 && txType == stake.TxTypeSSGen {
			continue
		}

		entry := utxoView.LookupEntry(&txIn.PreviousOutPoint.Hash)
		if entry == nil || entry.IsFullySpent() {
			// Must make a copy of the hash here since the iterator
			// is replaced and taking its address directly would
			// result in all of the entries pointing to the same
			// memory location and thus all be the final hash.
			hashCopy := txIn.PreviousOutPoint.Hash
			missingParents = append(missingParents, &hashCopy)

			// Prevent a panic in the logger by continuing here if the
			// transaction input is nil.
			if entry == nil {
				log.Tracef("Transaction %v uses unknown input %v "+
					"and will be considered an orphan", txHash,
					txIn.PreviousOutPoint.Hash)
				continue
			}
			if entry.IsFullySpent() {
				log.Tracef("Transaction %v uses full spent input %v "+
					"and will be considered an orphan", txHash,
					txIn.PreviousOutPoint.Hash)
			}
		}
	}

	if len(missingParents) > 0 {
		return missingParents, nil
	}

	// Perform several checks on the transaction inputs using the invariant
	// rules in chain for what transactions are allowed into blocks.
	// Also returns the fees associated with the transaction which will be
	// used later.  The fraud proof is not checked because it will be
	// filled in by the miner.
	txFee, err := blockchain.CheckTransactionInputs(mp.subsidyCache,
		tx, nextBlockHeight, utxoView, false, mp.cfg.ChainParams)
	if err != nil {
		if cerr, ok := err.(blockchain.RuleError); ok {
			return nil, chainRuleError(cerr)
		}
		return nil, err
	}

	// Don't allow transactions with non-standard inputs if the network
	// parameters forbid their relaying.
	if !mp.cfg.ChainParams.RelayNonStdTxs {
		err := checkInputsStandard(tx, txType, utxoView)
		if err != nil {
			// Attempt to extract a reject code from the error so
			// it can be retained.  When not possible, fall back to
			// a non standard error.
			rejectCode, found := extractRejectCode(err)
			if !found {
				rejectCode = wire.RejectNonstandard
			}
			str := fmt.Sprintf("transaction %v has a non-standard "+
				"input: %v", txHash, err)
			return nil, txRuleError(rejectCode, str)
		}
	}

	// NOTE: if you modify this code to accept non-standard transactions,
	// you should add code here to check that the transaction does a
	// reasonable number of ECDSA signature verifications.

	// Don't allow transactions with an excessive number of signature
	// operations which would result in making it impossible to mine.  Since
	// the coinbase address itself can contain signature operations, the
	// maximum allowed signature operations per transaction is less than
	// the maximum allowed signature operations per block.
	numSigOps, err := blockchain.CountP2SHSigOps(tx, false,
		(txType == stake.TxTypeSSGen), utxoView)
	if err != nil {
		if cerr, ok := err.(blockchain.RuleError); ok {
			return nil, chainRuleError(cerr)
		}
		return nil, err
	}

	numSigOps += blockchain.CountSigOps(tx, false, (txType == stake.TxTypeSSGen))
	if numSigOps > mp.cfg.Policy.MaxSigOpsPerTx {
		str := fmt.Sprintf("transaction %v has too many sigops: %d > %d",
			txHash, numSigOps, mp.cfg.Policy.MaxSigOpsPerTx)
		return nil, txRuleError(wire.RejectNonstandard, str)
	}

	// Don't allow transactions with fees too low to get into a mined block.
	//
	// Most miners allow a free transaction area in blocks they mine to go
	// alongside the area used for high-priority transactions as well as
	// transactions with fees.  A transaction size of up to 1000 bytes is
	// considered safe to go into this section.  Further, the minimum fee
	// calculated below on its own would encourage several small
	// transactions to avoid fees rather than one single larger transaction
	// which is more desirable.  Therefore, as long as the size of the
	// transaction does not exceeed 1000 less than the reserved space for
	// high-priority transactions, don't require a fee for it.
	// This applies to non-stake transactions only.
	serializedSize := int64(msgTx.SerializeSize())
	minFee := calcMinRequiredTxRelayFee(serializedSize,
		mp.cfg.Policy.MinRelayTxFee)
	if txType == stake.TxTypeRegular { // Non-stake only
		if serializedSize >= (DefaultBlockPrioritySize-1000) &&
			txFee < minFee {

			str := fmt.Sprintf("transaction %v has %v fees which "+
				"is under the required amount of %v", txHash,
				txFee, minFee)
			return nil, txRuleError(wire.RejectInsufficientFee, str)
		}
	}

	// Require that free transactions have sufficient priority to be mined
	// in the next block.  Transactions which are being added back to the
	// memory pool from blocks that have been disconnected during a reorg
	// are exempted.
	//
	// This applies to non-stake transactions only.
	if isNew && !mp.cfg.Policy.DisableRelayPriority && txFee < minFee &&
		txType == stake.TxTypeRegular {

		currentPriority := CalcPriority(msgTx, utxoView,
			nextBlockHeight)
		if currentPriority <= MinHighPriority {
			str := fmt.Sprintf("transaction %v has insufficient "+
				"priority (%g <= %g)", txHash,
				currentPriority, MinHighPriority)
			return nil, txRuleError(wire.RejectInsufficientFee, str)
		}
	}

	// Free-to-relay transactions are rate limited here to prevent
	// penny-flooding with tiny transactions as a form of attack.
	// This applies to non-stake transactions only.
	if rateLimit && txFee < minFee && txType == stake.TxTypeRegular {
		nowUnix := time.Now().Unix()
		// Decay passed data with an exponentially decaying ~10 minute
		// window.
		mp.pennyTotal *= math.Pow(1.0-1.0/600.0,
			float64(nowUnix-mp.lastPennyUnix))
		mp.lastPennyUnix = nowUnix

		// Are we still over the limit?
		if mp.pennyTotal >= mp.cfg.Policy.FreeTxRelayLimit*10*1000 {
			str := fmt.Sprintf("transaction %v has been rejected "+
				"by the rate limiter due to low fees", txHash)
			return nil, txRuleError(wire.RejectInsufficientFee, str)
		}
		oldTotal := mp.pennyTotal

		mp.pennyTotal += float64(serializedSize)
		log.Tracef("rate limit: curTotal %v, nextTotal: %v, "+
			"limit %v", oldTotal, mp.pennyTotal,
			mp.cfg.Policy.FreeTxRelayLimit*10*1000)
	}

	// Check that tickets also pay the minimum of the relay fee.  This fee is
	// also performed on regular transactions above, but fees lower than the
	// miniumum may be allowed when there is sufficient priority, and these
	// checks aren't desired for ticket purchases.
	if txType == stake.TxTypeSStx {
		minTicketFee := calcMinRequiredTxRelayFee(serializedSize,
			mp.cfg.Policy.MinRelayTxFee)
		if txFee < minTicketFee {
			str := fmt.Sprintf("ticket purchase transaction %v has a %v "+
				"fee which is under the required threshold amount of %d",
				txHash, txFee, minTicketFee)
			return nil, txRuleError(wire.RejectInsufficientFee, str)
		}
	}

	// Check whether allowHighFees is set to false (default), if so, then make
	// sure the current fee is sensible.  If people would like to avoid this
	// check then they can AllowHighFees = true
	if !allowHighFees {
		maxFee := calcMinRequiredTxRelayFee(serializedSize*maxRelayFeeMultiplier,
			mp.cfg.Policy.MinRelayTxFee)
		if txFee > maxFee {
			err = fmt.Errorf("transaction %v has %v fee which is above the "+
				"allowHighFee check threshold amount of %v", txHash,
				txFee, maxFee)
			return nil, err
		}
	}

	// Verify crypto signatures for each input and reject the transaction if
	// any don't verify.
	err = blockchain.ValidateTransactionScripts(tx, utxoView,
		txscript.StandardVerifyFlags, mp.cfg.SigCache)
	if err != nil {
		if cerr, ok := err.(blockchain.RuleError); ok {
			return nil, chainRuleError(cerr)
		}
		return nil, err
	}

	// Add to transaction pool.
	mp.addTransaction(utxoView, tx, txType, bestHeight, txFee)

	// If it's an SSGen (vote), insert it into the list of
	// votes.
	if txType == stake.TxTypeSSGen {
		mp.votesMtx.Lock()
		err := mp.insertVote(tx)
		mp.votesMtx.Unlock()
		if err != nil {
			return nil, err
		}
	}

	log.Debugf("Accepted transaction %v (pool size: %v)", txHash,
		len(mp.pool))

	return nil, nil
}

// MaybeAcceptTransaction is the main workhorse for handling insertion of new
// free-standing transactions into a memory pool.  It includes functionality
// such as rejecting duplicate transactions, ensuring transactions follow all
// rules, orphan transaction handling, and insertion into the memory pool.  The
// isOrphan parameter can be nil if the caller does not need to know whether
// or not the transaction is an orphan.
//
// This function is safe for concurrent access.
func (mp *TxPool) MaybeAcceptTransaction(tx *dcrutil.Tx, isNew, rateLimit bool) ([]*chainhash.Hash, error) {
	// Protect concurrent access.
	mp.mtx.Lock()
	defer mp.mtx.Unlock()

	return mp.maybeAcceptTransaction(tx, isNew, rateLimit, true)
}

// processOrphans is the internal function which implements the public
// ProcessOrphans.  See the comment for ProcessOrphans for more details.
//
// This function MUST be called with the mempool lock held (for writes).
func (mp *TxPool) processOrphans(hash *chainhash.Hash) []*dcrutil.Tx {
	var acceptedTxns []*dcrutil.Tx

	// Start with processing at least the passed hash.
	processHashes := list.New()
	processHashes.PushBack(hash)
	for processHashes.Len() > 0 {
		// Pop the first hash to process.
		firstElement := processHashes.Remove(processHashes.Front())
		processHash := firstElement.(*chainhash.Hash)

		// Look up all orphans that are referenced by the transaction we
		// just accepted.  This will typically only be one, but it could
		// be multiple if the referenced transaction contains multiple
		// outputs.  Skip to the next item on the list of hashes to
		// process if there are none.
		orphans, exists := mp.orphansByPrev[*processHash]
		if !exists || orphans == nil {
			continue
		}

		for _, tx := range orphans {
			// Remove the orphan from the orphan pool.  Current
			// behavior requires that all saved orphans with
			// a newly accepted parent are removed from the orphan
			// pool and potentially added to the memory pool, but
			// transactions which cannot be added to memory pool
			// (including due to still being orphans) are expunged
			// from the orphan pool.
			//
			// TODO(jrick): The above described behavior sounds
			// like a bug, and I think we should investigate
			// potentially moving orphans to the memory pool, but
			// leaving them in the orphan pool if not all parent
			// transactions are known yet.
			orphanHash := tx.Hash()
			mp.removeOrphan(orphanHash)

			// Potentially accept the transaction into the
			// transaction pool.
			missingParents, err := mp.maybeAcceptTransaction(tx,
				true, true, true)
			if err != nil {
				// TODO: Remove orphans that depend on this
				// failed transaction.
				log.Debugf("Unable to move orphan transaction "+
					"%v to mempool: %v", tx.Hash(), err)
				continue
			}

			if len(missingParents) > 0 {
				// Transaction is still an orphan, so add it
				// back.
				mp.addOrphan(tx)
				continue
			}

			// Add this transaction to the list of transactions
			// that are no longer orphans.
			acceptedTxns = append(acceptedTxns, tx)

			// Add this transaction to the list of transactions to
			// process so any orphans that depend on this one are
			// handled too.
			//
			// TODO(jrick): In the case that this is still an orphan,
			// we know that any other transactions in the orphan
			// pool with this orphan as their parent are still
			// orphans as well, and should be removed.  While
			// recursively calling removeOrphan and
			// maybeAcceptTransaction on these transactions is not
			// wrong per se, it is overkill if all we care about is
			// recursively removing child transactions of this
			// orphan.
			processHashes.PushBack(orphanHash)
		}
	}

	return acceptedTxns
}

// PruneStakeTx is the function which is called every time a new block is
// processed.  The idea is any outstanding SStx that hasn't been mined in a
// certain period of time (CoinbaseMaturity) and the submitted SStx's
// stake difficulty is below the current required stake difficulty should be
// pruned from mempool since they will never be mined.  The same idea stands
// for SSGen and SSRtx
func (mp *TxPool) PruneStakeTx(requiredStakeDifficulty, height int64) {
	// Protect concurrent access.
	mp.Lock()
	defer mp.Unlock()

	mp.pruneStakeTx(requiredStakeDifficulty, height)
}

func (mp *TxPool) pruneStakeTx(requiredStakeDifficulty, height int64) {
	for _, tx := range mp.pool {
		txType := stake.DetermineTxType(tx.Tx.MsgTx())
		if txType == stake.TxTypeSStx &&
			tx.Height+int64(heightDiffToPruneTicket) < height {
			mp.removeTransaction(tx.Tx, true)
		}
		if txType == stake.TxTypeSStx &&
			tx.Tx.MsgTx().TxOut[0].Value < requiredStakeDifficulty {
			mp.removeTransaction(tx.Tx, true)
		}
		if (txType == stake.TxTypeSSRtx || txType == stake.TxTypeSSGen) &&
			tx.Height+int64(heightDiffToPruneVotes) < height {
			mp.removeTransaction(tx.Tx, true)
		}
	}
}

// PruneExpiredTx prunes expired transactions from the mempool that may no longer
// be able to be included into a block.
func (mp *TxPool) PruneExpiredTx(height int64) {
	// Protect concurrent access.
	mp.Lock()
	defer mp.Unlock()

	mp.pruneExpiredTx(height)
}

func (mp *TxPool) pruneExpiredTx(height int64) {
	for _, tx := range mp.pool {
		if tx.Tx.MsgTx().Expiry != 0 {
			if height >= int64(tx.Tx.MsgTx().Expiry) {
				log.Debugf("Pruning expired transaction %v "+
					"from the mempool", tx.Tx.Hash())
				mp.removeTransaction(tx.Tx, true)
			}
		}
	}
}

// ProcessOrphans determines if there are any orphans which depend on the passed
// transaction hash (it is possible that they are no longer orphans) and
// potentially accepts them to the memory pool.  It repeats the process for the
// newly accepted transactions (to detect further orphans which may no longer be
// orphans) until there are no more.
//
// It returns a slice of transactions added to the mempool.  A nil slice means
// no transactions were moved from the orphan pool to the mempool.
//
// This function is safe for concurrent access.
<<<<<<< HEAD
func (mp *TxPool) ProcessOrphans(hash *chainhash.Hash) []*dcrutil.Tx {
	mp.Lock()
=======
func (mp *TxPool) ProcessOrphans(hash *chainhash.Hash) []*btcutil.Tx {
	mp.mtx.Lock()
>>>>>>> a109bea3
	acceptedTxns := mp.processOrphans(hash)
	mp.mtx.Unlock()

	return acceptedTxns
}

// ProcessTransaction is the main workhorse for handling insertion of new
// free-standing transactions into the memory pool.  It includes functionality
// such as rejecting duplicate transactions, ensuring transactions follow all
// rules, orphan transaction handling, and insertion into the memory pool.
//
// It returns a slice of transactions added to the mempool.  When the
// error is nil, the list will include the passed transaction itself along
// with any additional orphan transaactions that were added as a result of
// the passed one being accepted.
//
// This function is safe for concurrent access.
func (mp *TxPool) ProcessTransaction(tx *dcrutil.Tx, allowOrphan, rateLimit, allowHighFees bool) ([]*dcrutil.Tx, error) {
	// Protect concurrent access.
<<<<<<< HEAD
	mp.Lock()
	defer mp.Unlock()
	var err error
	defer func() {
		if err != nil {
			log.Tracef("Failed to process transaction %v: %s",
				tx.Hash(), err.Error())
		}
	}()
=======
	mp.mtx.Lock()
	defer mp.mtx.Unlock()
>>>>>>> a109bea3

	log.Tracef("Processing transaction %v", tx.Hash())

	// Potentially accept the transaction to the memory pool.
	var missingParents []*chainhash.Hash
	missingParents, err = mp.maybeAcceptTransaction(tx, true, rateLimit,
		allowHighFees)
	if err != nil {
		return nil, err
	}

	// If len(missingParents) == 0 then we know the tx is NOT an orphan.
	if len(missingParents) == 0 {
		// Accept any orphan transactions that depend on this
		// transaction (they are no longer orphans if all inputs are
		// now available) and repeat for those accepted transactions
		// until there are no more.
		newTxs := mp.processOrphans(tx.Hash())
		acceptedTxs := make([]*dcrutil.Tx, len(newTxs)+1)

		// Add the parent transaction first so remote nodes
		// do not add orphans.
		acceptedTxs[0] = tx
		copy(acceptedTxs[1:], newTxs)

		return acceptedTxs, nil
	}

	// The transaction is an orphan (has inputs missing).  Reject
	// it if the flag to allow orphans is not set.
	if !allowOrphan {
		// Only use the first missing parent transaction in
		// the error message.
		//
		// NOTE: RejectDuplicate is really not an accurate
		// reject code here, but it matches the reference
		// implementation and there isn't a better choice due
		// to the limited number of reject codes.  Missing
		// inputs is assumed to mean they are already spent
		// which is not really always the case.
		str := fmt.Sprintf("orphan transaction %v references "+
			"outputs of unknown or fully-spent "+
			"transaction %v", tx.Hash(), missingParents[0])
		return nil, txRuleError(wire.RejectDuplicate, str)
	}

	// Potentially add the orphan transaction to the orphan pool.
	err = mp.maybeAddOrphan(tx)
	return nil, err
}

// Count returns the number of transactions in the main pool.  It does not
// include the orphan pool.
//
// This function is safe for concurrent access.
func (mp *TxPool) Count() int {
	mp.mtx.RLock()
	defer mp.mtx.RUnlock()

	return len(mp.pool)
}

// TxHashes returns a slice of hashes for all of the transactions in the memory
// pool.
//
// This function is safe for concurrent access.
func (mp *TxPool) TxHashes() []*chainhash.Hash {
	mp.mtx.RLock()
	defer mp.mtx.RUnlock()

	hashes := make([]*chainhash.Hash, len(mp.pool))
	i := 0
	for hash := range mp.pool {
		hashCopy := hash
		hashes[i] = &hashCopy
		i++
	}

	return hashes
}

// TxDescs returns a slice of descriptors for all the transactions in the pool.
// The descriptors are to be treated as read only.
//
// This function is safe for concurrent access.
func (mp *TxPool) TxDescs() []*TxDesc {
	mp.mtx.RLock()
	defer mp.mtx.RUnlock()

	descs := make([]*TxDesc, len(mp.pool))
	i := 0
	for _, desc := range mp.pool {
		descs[i] = desc
		i++
	}

	return descs
}

// MiningDescs returns a slice of mining descriptors for all the transactions
// in the pool.
//
// This is part of the mining.TxSource interface implementation and is safe for
// concurrent access as required by the interface contract.
func (mp *TxPool) MiningDescs() []*mining.TxDesc {
	mp.mtx.RLock()
	defer mp.mtx.RUnlock()

	descs := make([]*mining.TxDesc, len(mp.pool))
	i := 0
	for _, desc := range mp.pool {
		descs[i] = &desc.TxDesc
		i++
	}

	return descs
}

// RawMempoolVerbose returns all of the entries in the mempool filtered by the
// provided stake type as a fully populated JSON result.  The filter type can be
// nil in which case all transactions will be returned.
//
// This function is safe for concurrent access.
<<<<<<< HEAD
func (mp *TxPool) RawMempoolVerbose(filterType *stake.TxType) map[string]*dcrjson.GetRawMempoolVerboseResult {
	mp.RLock()
	defer mp.RUnlock()
=======
func (mp *TxPool) RawMempoolVerbose() map[string]*btcjson.GetRawMempoolVerboseResult {
	mp.mtx.RLock()
	defer mp.mtx.RUnlock()
>>>>>>> a109bea3

	result := make(map[string]*dcrjson.GetRawMempoolVerboseResult,
		len(mp.pool))
	bestHeight := mp.cfg.BestHeight()

	for _, desc := range mp.pool {
		// Skip entries that don't match the requested stake type if
		// specified.
		if filterType != nil && desc.Type != *filterType {
			continue
		}

		// Calculate the current priority based on the inputs to
		// the transaction.  Use zero if one or more of the
		// input transactions can't be found for some reason.
		tx := desc.Tx
		var currentPriority float64
		utxos, err := mp.fetchInputUtxos(tx)
		if err == nil {
			currentPriority = CalcPriority(tx.MsgTx(), utxos,
				bestHeight+1)
		}

		mpd := &dcrjson.GetRawMempoolVerboseResult{
			Size:             int32(tx.MsgTx().SerializeSize()),
			Fee:              dcrutil.Amount(desc.Fee).ToCoin(),
			Time:             desc.Added.Unix(),
			Height:           desc.Height,
			StartingPriority: desc.StartingPriority,
			CurrentPriority:  currentPriority,
			Depends:          make([]string, 0),
		}
		for _, txIn := range tx.MsgTx().TxIn {
			hash := &txIn.PreviousOutPoint.Hash
			if mp.haveTransaction(hash) {
				mpd.Depends = append(mpd.Depends,
					hash.String())
			}
		}

		result[tx.Hash().String()] = mpd
	}

	return result
}

// LastUpdated returns the last time a transaction was added to or removed from
// the main pool.  It does not include the orphan pool.
//
// This function is safe for concurrent access.
func (mp *TxPool) LastUpdated() time.Time {
	return time.Unix(atomic.LoadInt64(&mp.lastUpdated), 0)
}

// CheckIfTxsExist checks a list of transaction hashes against the mempool
// and returns true if they all exist in the mempool, otherwise false.
//
// This function is safe for concurrent access.
func (mp *TxPool) CheckIfTxsExist(hashes []chainhash.Hash) bool {
	mp.RLock()
	defer mp.RUnlock()

	inPool := true
	for _, h := range hashes {
		if _, exists := mp.pool[h]; !exists {
			inPool = false
			break
		}
	}

	return inPool
}

// New returns a new memory pool for validating and storing standalone
// transactions until they are mined into a block.
func New(cfg *Config) *TxPool {
	return &TxPool{
		cfg:           *cfg,
		pool:          make(map[chainhash.Hash]*TxDesc),
		orphans:       make(map[chainhash.Hash]*dcrutil.Tx),
		orphansByPrev: make(map[chainhash.Hash]map[chainhash.Hash]*dcrutil.Tx),
		outpoints:     make(map[wire.OutPoint]*dcrutil.Tx),
		votes:         make(map[chainhash.Hash][]*VoteTx),
		subsidyCache:  cfg.SubsidyCache,
	}
}<|MERGE_RESOLUTION|>--- conflicted
+++ resolved
@@ -501,10 +501,10 @@
 // This function is safe for concurrent access.
 func (mp *TxPool) HaveTransactions(hashes []*chainhash.Hash) []bool {
 	// Protect concurrent access.
-	mp.RLock()
-	defer mp.RUnlock()
-
-	return mp.haveTransactions(hashes)
+	mp.mtx.RLock()
+	haveTxns := mp.haveTransactions(hashes)
+	mp.mtx.RUnlock()
+	return haveTxns
 }
 
 // removeTransaction is the internal function which implements the public
@@ -1265,10 +1265,9 @@
 // for SSGen and SSRtx
 func (mp *TxPool) PruneStakeTx(requiredStakeDifficulty, height int64) {
 	// Protect concurrent access.
-	mp.Lock()
-	defer mp.Unlock()
-
+	mp.mtx.Lock()
 	mp.pruneStakeTx(requiredStakeDifficulty, height)
+	mp.mtx.Unlock()
 }
 
 func (mp *TxPool) pruneStakeTx(requiredStakeDifficulty, height int64) {
@@ -1293,10 +1292,9 @@
 // be able to be included into a block.
 func (mp *TxPool) PruneExpiredTx(height int64) {
 	// Protect concurrent access.
-	mp.Lock()
-	defer mp.Unlock()
-
+	mp.mtx.Lock()
 	mp.pruneExpiredTx(height)
+	mp.mtx.Unlock()
 }
 
 func (mp *TxPool) pruneExpiredTx(height int64) {
@@ -1321,16 +1319,10 @@
 // no transactions were moved from the orphan pool to the mempool.
 //
 // This function is safe for concurrent access.
-<<<<<<< HEAD
 func (mp *TxPool) ProcessOrphans(hash *chainhash.Hash) []*dcrutil.Tx {
-	mp.Lock()
-=======
-func (mp *TxPool) ProcessOrphans(hash *chainhash.Hash) []*btcutil.Tx {
 	mp.mtx.Lock()
->>>>>>> a109bea3
 	acceptedTxns := mp.processOrphans(hash)
 	mp.mtx.Unlock()
-
 	return acceptedTxns
 }
 
@@ -1347,9 +1339,8 @@
 // This function is safe for concurrent access.
 func (mp *TxPool) ProcessTransaction(tx *dcrutil.Tx, allowOrphan, rateLimit, allowHighFees bool) ([]*dcrutil.Tx, error) {
 	// Protect concurrent access.
-<<<<<<< HEAD
-	mp.Lock()
-	defer mp.Unlock()
+	mp.mtx.Lock()
+	defer mp.mtx.Unlock()
 	var err error
 	defer func() {
 		if err != nil {
@@ -1357,10 +1348,6 @@
 				tx.Hash(), err.Error())
 		}
 	}()
-=======
-	mp.mtx.Lock()
-	defer mp.mtx.Unlock()
->>>>>>> a109bea3
 
 	log.Tracef("Processing transaction %v", tx.Hash())
 
@@ -1484,15 +1471,9 @@
 // nil in which case all transactions will be returned.
 //
 // This function is safe for concurrent access.
-<<<<<<< HEAD
 func (mp *TxPool) RawMempoolVerbose(filterType *stake.TxType) map[string]*dcrjson.GetRawMempoolVerboseResult {
-	mp.RLock()
-	defer mp.RUnlock()
-=======
-func (mp *TxPool) RawMempoolVerbose() map[string]*btcjson.GetRawMempoolVerboseResult {
 	mp.mtx.RLock()
 	defer mp.mtx.RUnlock()
->>>>>>> a109bea3
 
 	result := make(map[string]*dcrjson.GetRawMempoolVerboseResult,
 		len(mp.pool))
@@ -1552,9 +1533,7 @@
 //
 // This function is safe for concurrent access.
 func (mp *TxPool) CheckIfTxsExist(hashes []chainhash.Hash) bool {
-	mp.RLock()
-	defer mp.RUnlock()
-
+	mp.mtx.RLock()
 	inPool := true
 	for _, h := range hashes {
 		if _, exists := mp.pool[h]; !exists {
@@ -1562,7 +1541,7 @@
 			break
 		}
 	}
-
+	mp.mtx.RUnlock()
 	return inPool
 }
 
