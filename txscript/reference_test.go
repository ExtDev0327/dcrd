--- conflicted
+++ resolved
@@ -1,9 +1,5 @@
-<<<<<<< HEAD
-// Copyright (c) 2013-2015 The btcsuite developers
+// Copyright (c) 2013-2016 The btcsuite developers
 // Copyright (c) 2015-2016 The Decred developers
-=======
-// Copyright (c) 2013-2016 The btcsuite developers
->>>>>>> bd4e64d1
 // Use of this source code is governed by an ISC
 // license that can be found in the LICENSE file.
 
@@ -19,17 +15,10 @@
 	"strings"
 	"testing"
 
-<<<<<<< HEAD
 	"github.com/decred/dcrd/chaincfg/chainhash"
 	. "github.com/decred/dcrd/txscript"
 	"github.com/decred/dcrd/wire"
 	"github.com/decred/dcrutil"
-=======
-	"github.com/btcsuite/btcd/chaincfg/chainhash"
-	. "github.com/btcsuite/btcd/txscript"
-	"github.com/btcsuite/btcd/wire"
-	"github.com/btcsuite/btcutil"
->>>>>>> bd4e64d1
 )
 
 // testName returns a descriptive test name for the given reference test data.
@@ -169,26 +158,16 @@
 func createSpendingTx(sigScript, pkScript []byte) *wire.MsgTx {
 	coinbaseTx := wire.NewMsgTx()
 
-<<<<<<< HEAD
 	outPoint := wire.NewOutPoint(&chainhash.Hash{}, ^uint32(0),
-		dcrutil.TxTreeRegular)
-=======
-	outPoint := wire.NewOutPoint(&chainhash.Hash{}, ^uint32(0))
->>>>>>> bd4e64d1
+		wire.TxTreeRegular)
 	txIn := wire.NewTxIn(outPoint, []byte{OP_0, OP_0})
 	txOut := wire.NewTxOut(0, pkScript)
 	coinbaseTx.AddTxIn(txIn)
 	coinbaseTx.AddTxOut(txOut)
 
 	spendingTx := wire.NewMsgTx()
-<<<<<<< HEAD
-	coinbaseTxSha := coinbaseTx.TxSha()
-	outPoint = wire.NewOutPoint(&coinbaseTxSha, 0,
-		dcrutil.TxTreeRegular)
-=======
 	coinbaseTxHash := coinbaseTx.TxHash()
-	outPoint = wire.NewOutPoint(&coinbaseTxHash, 0)
->>>>>>> bd4e64d1
+	outPoint = wire.NewOutPoint(&coinbaseTxHash, 0, wire.TxTreeRegular)
 	txIn = wire.NewTxIn(outPoint, sigScript)
 	txOut = wire.NewTxOut(0, nil)
 
@@ -468,7 +447,7 @@
 				continue testloop
 			}
 
-			prevOuts[*wire.NewOutPoint(prevhash, idx, dcrutil.TxTreeRegular)] = script
+			prevOuts[*wire.NewOutPoint(prevhash, idx, wire.TxTreeRegular)] = script
 		}
 
 		for k, txin := range tx.MsgTx().TxIn {
@@ -611,7 +590,7 @@
 				continue
 			}
 
-			prevOuts[*wire.NewOutPoint(prevhash, idx, dcrutil.TxTreeRegular)] = script
+			prevOuts[*wire.NewOutPoint(prevhash, idx, wire.TxTreeRegular)] = script
 		}
 
 		for k, txin := range tx.MsgTx().TxIn {
@@ -637,63 +616,4 @@
 			}
 		}
 	}
-<<<<<<< HEAD
-=======
-}
-
-// TestCalcSignatureHash runs the Bitcoin Core signature hash calculation tests
-// in sighash.json.
-// https://github.com/bitcoin/bitcoin/blob/master/src/test/data/sighash.json
-func TestCalcSignatureHash(t *testing.T) {
-	file, err := ioutil.ReadFile("data/sighash.json")
-	if err != nil {
-		t.Errorf("TestCalcSignatureHash: %v\n", err)
-		return
-	}
-
-	var tests [][]interface{}
-	err = json.Unmarshal(file, &tests)
-	if err != nil {
-		t.Errorf("TestCalcSignatureHash couldn't Unmarshal: %v\n",
-			err)
-		return
-	}
-
-	for i, test := range tests {
-		if i == 0 {
-			// Skip first line -- contains comments only.
-			continue
-		}
-		if len(test) != 5 {
-			t.Fatalf("TestCalcSignatureHash: Test #%d has "+
-				"wrong length.", i)
-		}
-		tx := wire.NewMsgTx()
-		rawTx, _ := hex.DecodeString(test[0].(string))
-		err := tx.Deserialize(bytes.NewReader(rawTx))
-		if err != nil {
-			t.Errorf("TestCalcSignatureHash failed test #%d: "+
-				"Failed to parse transaction: %v", i, err)
-			continue
-		}
-
-		subScript, _ := hex.DecodeString(test[1].(string))
-		parsedScript, err := TstParseScript(subScript)
-		if err != nil {
-			t.Errorf("TestCalcSignatureHash failed test #%d: "+
-				"Failed to parse sub-script: %v", i, err)
-			continue
-		}
-
-		hashType := SigHashType(testVecF64ToUint32(test[3].(float64)))
-		hash := TstCalcSignatureHash(parsedScript, hashType, tx,
-			int(test[2].(float64)))
-
-		expectedHash, _ := chainhash.NewHashFromStr(test[4].(string))
-		if !bytes.Equal(hash, expectedHash[:]) {
-			t.Errorf("TestCalcSignatureHash failed test #%d: "+
-				"Signature hash mismatch.", i)
-		}
-	}
->>>>>>> bd4e64d1
 }