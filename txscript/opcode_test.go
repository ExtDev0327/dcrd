--- conflicted
+++ resolved
@@ -92,17 +92,11 @@
 		0xa9: "OP_HASH160", 0xaa: "OP_HASH256", 0xab: "OP_CODESEPARATOR",
 		0xac: "OP_CHECKSIG", 0xad: "OP_CHECKSIGVERIFY",
 		0xae: "OP_CHECKMULTISIG", 0xaf: "OP_CHECKMULTISIGVERIFY",
-<<<<<<< HEAD
-		0xf9: "OP_SMALLDATA", 0xfa: "OP_SMALLINTEGER",
+		0xf9: "OP_INVALID249", 0xfa: "OP_SMALLINTEGER",
 		0xfb: "OP_PUBKEYS", 0xfd: "OP_PUBKEYHASH", 0xfe: "OP_PUBKEY",
 		0xff: "OP_INVALIDOPCODE", 0xba: "OP_SSTX", 0xbb: "OP_SSGEN",
 		0xbc: "OP_SSRTX", 0xbd: "OP_SSTXCHANGE", 0xbe: "OP_CHECKSIGALT",
 		0xbf: "OP_CHECKSIGALTVERIFY", 0xc0: "OP_SHA256",
-=======
-		0xfa: "OP_SMALLINTEGER", 0xfb: "OP_PUBKEYS",
-		0xfd: "OP_PUBKEYHASH", 0xfe: "OP_PUBKEY",
-		0xff: "OP_INVALIDOPCODE",
->>>>>>> 4494f0f8
 	}
 	for opcodeVal, expectedStr := range expectedStrings {
 		var data []byte
@@ -148,11 +142,7 @@
 			}
 
 		// OP_UNKNOWN#.
-<<<<<<< HEAD
 		case opcodeVal >= 0xc1 && opcodeVal <= 0xf8 || opcodeVal == 0xfc:
-=======
-		case opcodeVal >= 0xba && opcodeVal <= 0xf9 || opcodeVal == 0xfc:
->>>>>>> 4494f0f8
 			expectedStr = "OP_UNKNOWN" + strconv.Itoa(int(opcodeVal))
 		}
 
@@ -218,11 +208,7 @@
 			}
 
 		// OP_UNKNOWN#.
-<<<<<<< HEAD
 		case opcodeVal >= 0xc1 && opcodeVal <= 0xf8 || opcodeVal == 0xfc:
-=======
-		case opcodeVal >= 0xba && opcodeVal <= 0xf9 || opcodeVal == 0xfc:
->>>>>>> 4494f0f8
 			expectedStr = "OP_UNKNOWN" + strconv.Itoa(int(opcodeVal))
 		}
 
