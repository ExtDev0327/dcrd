// Copyright (c) 2014-2016 The btcsuite developers
// Copyright (c) 2015 The Decred developers
// Use of this source code is governed by an ISC
// license that can be found in the LICENSE file.

package dcrrpcclient

import (
	"bytes"
	"encoding/hex"
	"encoding/json"

	"github.com/decred/dcrd/chaincfg/chainhash"
	"github.com/decred/dcrd/dcrjson"
	"github.com/decred/dcrd/wire"
	"github.com/decred/dcrutil"
)

// FutureGetBestBlockHashResult is a future promise to deliver the result of a
// GetBestBlockAsync RPC invocation (or an applicable error).
type FutureGetBestBlockHashResult chan *response

// Receive waits for the response promised by the future and returns the hash of
// the best block in the longest block chain.
func (r FutureGetBestBlockHashResult) Receive() (*chainhash.Hash, error) {
	res, err := receiveFuture(r)
	if err != nil {
		return nil, err
	}

	// Unmarshal result as a string.
	var txHashStr string
	err = json.Unmarshal(res, &txHashStr)
	if err != nil {
		return nil, err
	}
	return chainhash.NewHashFromStr(txHashStr)
}

// GetBestBlockHashAsync returns an instance of a type that can be used to get
// the result of the RPC at some future time by invoking the Receive function on
// the returned instance.
//
// See GetBestBlockHash for the blocking version and more details.
func (c *Client) GetBestBlockHashAsync() FutureGetBestBlockHashResult {
	cmd := dcrjson.NewGetBestBlockHashCmd()
	return c.sendCmd(cmd)
}

// GetBestBlockHash returns the hash of the best block in the longest block
// chain.
func (c *Client) GetBestBlockHash() (*chainhash.Hash, error) {
	return c.GetBestBlockHashAsync().Receive()
}

// FutureGetBlockResult is a future promise to deliver the result of a
// GetBlockAsync RPC invocation (or an applicable error).
type FutureGetBlockResult chan *response

// Receive waits for the response promised by the future and returns the raw
// block requested from the server given its hash.
func (r FutureGetBlockResult) Receive() (*dcrutil.Block, error) {
	res, err := receiveFuture(r)
	if err != nil {
		return nil, err
	}

	// Unmarshal result as a string.
	var blockHex string
	err = json.Unmarshal(res, &blockHex)
	if err != nil {
		return nil, err
	}

	// Decode the serialized block hex to raw bytes.
	serializedBlock, err := hex.DecodeString(blockHex)
	if err != nil {
		return nil, err
	}

	// Deserialize the block and return it.
	var msgBlock wire.MsgBlock
	err = msgBlock.Deserialize(bytes.NewReader(serializedBlock))
	if err != nil {
		return nil, err
	}
	return dcrutil.NewBlock(&msgBlock), nil
}

// GetBlockAsync returns an instance of a type that can be used to get the
// result of the RPC at some future time by invoking the Receive function on the
// returned instance.
//
// See GetBlock for the blocking version and more details.
func (c *Client) GetBlockAsync(blockHash *chainhash.Hash) FutureGetBlockResult {
	hash := ""
	if blockHash != nil {
		hash = blockHash.String()
	}

	cmd := dcrjson.NewGetBlockCmd(hash, dcrjson.Bool(false), nil)
	return c.sendCmd(cmd)
}

// GetBlock returns a raw block from the server given its hash.
//
// See GetBlockVerbose to retrieve a data structure with information about the
// block instead.
func (c *Client) GetBlock(blockHash *chainhash.Hash) (*dcrutil.Block, error) {
	return c.GetBlockAsync(blockHash).Receive()
}

// FutureGetBlockVerboseResult is a future promise to deliver the result of a
// GetBlockVerboseAsync RPC invocation (or an applicable error).
type FutureGetBlockVerboseResult chan *response

// Receive waits for the response promised by the future and returns the data
// structure from the server with information about the requested block.
func (r FutureGetBlockVerboseResult) Receive() (*dcrjson.GetBlockVerboseResult, error) {
	res, err := receiveFuture(r)
	if err != nil {
		return nil, err
	}

	// Unmarshal the raw result into a BlockResult.
	var blockResult dcrjson.GetBlockVerboseResult
	err = json.Unmarshal(res, &blockResult)
	if err != nil {
		return nil, err
	}
	return &blockResult, nil
}

// GetBlockVerboseAsync returns an instance of a type that can be used to get
// the result of the RPC at some future time by invoking the Receive function on
// the returned instance.
//
// See GetBlockVerbose for the blocking version and more details.
func (c *Client) GetBlockVerboseAsync(blockHash *chainhash.Hash, verboseTx bool) FutureGetBlockVerboseResult {
	hash := ""
	if blockHash != nil {
		hash = blockHash.String()
	}

	cmd := dcrjson.NewGetBlockCmd(hash, dcrjson.Bool(true), &verboseTx)
	return c.sendCmd(cmd)
}

// GetBlockVerbose returns a data structure from the server with information
// about a block given its hash.
//
// See GetBlock to retrieve a raw block instead.
func (c *Client) GetBlockVerbose(blockHash *chainhash.Hash, verboseTx bool) (*dcrjson.GetBlockVerboseResult, error) {
	return c.GetBlockVerboseAsync(blockHash, verboseTx).Receive()
}

// FutureGetBlockCountResult is a future promise to deliver the result of a
// GetBlockCountAsync RPC invocation (or an applicable error).
type FutureGetBlockCountResult chan *response

// Receive waits for the response promised by the future and returns the number
// of blocks in the longest block chain.
func (r FutureGetBlockCountResult) Receive() (int64, error) {
	res, err := receiveFuture(r)
	if err != nil {
		return 0, err
	}

	// Unmarshal the result as an int64.
	var count int64
	err = json.Unmarshal(res, &count)
	if err != nil {
		return 0, err
	}
	return count, nil
}

// GetBlockCountAsync returns an instance of a type that can be used to get the
// result of the RPC at some future time by invoking the Receive function on the
// returned instance.
//
// See GetBlockCount for the blocking version and more details.
func (c *Client) GetBlockCountAsync() FutureGetBlockCountResult {
	cmd := dcrjson.NewGetBlockCountCmd()
	return c.sendCmd(cmd)
}

// GetBlockCount returns the number of blocks in the longest block chain.
func (c *Client) GetBlockCount() (int64, error) {
	return c.GetBlockCountAsync().Receive()
}

// FutureGetDifficultyResult is a future promise to deliver the result of a
// GetDifficultyAsync RPC invocation (or an applicable error).
type FutureGetDifficultyResult chan *response

// Receive waits for the response promised by the future and returns the
// proof-of-work difficulty as a multiple of the minimum difficulty.
func (r FutureGetDifficultyResult) Receive() (float64, error) {
	res, err := receiveFuture(r)
	if err != nil {
		return 0, err
	}

	// Unmarshal the result as a float64.
	var difficulty float64
	err = json.Unmarshal(res, &difficulty)
	if err != nil {
		return 0, err
	}
	return difficulty, nil
}

// GetDifficultyAsync returns an instance of a type that can be used to get the
// result of the RPC at some future time by invoking the Receive function on the
// returned instance.
//
// See GetDifficulty for the blocking version and more details.
func (c *Client) GetDifficultyAsync() FutureGetDifficultyResult {
	cmd := dcrjson.NewGetDifficultyCmd()
	return c.sendCmd(cmd)
}

// GetDifficulty returns the proof-of-work difficulty as a multiple of the
// minimum difficulty.
func (c *Client) GetDifficulty() (float64, error) {
	return c.GetDifficultyAsync().Receive()
}

// FutureGetBlockHashResult is a future promise to deliver the result of a
// GetBlockHashAsync RPC invocation (or an applicable error).
type FutureGetBlockHashResult chan *response

// Receive waits for the response promised by the future and returns the hash of
// the block in the best block chain at the given height.
func (r FutureGetBlockHashResult) Receive() (*chainhash.Hash, error) {
	res, err := receiveFuture(r)
	if err != nil {
		return nil, err
	}

	// Unmarshal the result as a string-encoded sha.
	var txHashStr string
	err = json.Unmarshal(res, &txHashStr)
	if err != nil {
		return nil, err
	}
	return chainhash.NewHashFromStr(txHashStr)
}

// GetBlockHashAsync returns an instance of a type that can be used to get the
// result of the RPC at some future time by invoking the Receive function on the
// returned instance.
//
// See GetBlockHash for the blocking version and more details.
func (c *Client) GetBlockHashAsync(blockHeight int64) FutureGetBlockHashResult {
	cmd := dcrjson.NewGetBlockHashCmd(blockHeight)
	return c.sendCmd(cmd)
}

// GetBlockHash returns the hash of the block in the best block chain at the
// given height.
func (c *Client) GetBlockHash(blockHeight int64) (*chainhash.Hash, error) {
	return c.GetBlockHashAsync(blockHeight).Receive()
}

// FutureGetBlockHeaderResult is a future promise to deliver the result of a
// GetBlockHeaderAsync RPC invocation (or an applicable error).
type FutureGetBlockHeaderResult chan *response

<<<<<<< HEAD
// Receive waits for the response promised by the future and returns the hex of
// the block header at the given hash
=======
// Receive waits for the response promised by the future and returns the
// blockheader requested from the server given its hash.
>>>>>>> 96ed4cb5
func (r FutureGetBlockHeaderResult) Receive() (*wire.BlockHeader, error) {
	res, err := receiveFuture(r)
	if err != nil {
		return nil, err
	}

<<<<<<< HEAD
	// Unmarshal the result as a string.
=======
	// Unmarshal result as a string.
>>>>>>> 96ed4cb5
	var bhHex string
	err = json.Unmarshal(res, &bhHex)
	if err != nil {
		return nil, err
	}

	serializedBH, err := hex.DecodeString(bhHex)
	if err != nil {
		return nil, err
	}

	// Deserialize the blockheader and return it.
	var bh wire.BlockHeader
	err = bh.Deserialize(bytes.NewReader(serializedBH))
	if err != nil {
		return nil, err
	}

<<<<<<< HEAD
	return &bh, nil
=======
	return &bh, err
>>>>>>> 96ed4cb5
}

// GetBlockHeaderAsync returns an instance of a type that can be used to get the
// result of the RPC at some future time by invoking the Receive function on the
// returned instance.
//
// See GetBlockHeader for the blocking version and more details.
<<<<<<< HEAD
func (c *Client) GetBlockHeaderAsync(hash *chainhash.Hash) FutureGetBlockHeaderResult {
	cmd := dcrjson.NewGetBlockHeaderCmd(hash.String(), dcrjson.Bool(false))
	return c.sendCmd(cmd)
}

// GetBlockHeader returns the hash of the block in the best block chain at the
// given height.
func (c *Client) GetBlockHeader(hash *chainhash.Hash) (*wire.BlockHeader, error) {
	return c.GetBlockHeaderAsync(hash).Receive()
}

// FutureGetBlockHeaderVerboseResult is a future promise to deliver the result of a
// GetBlockHeaderAsync RPC invocation (or an applicable error).
type FutureGetBlockHeaderVerboseResult chan *response

// Receive waits for the response promised by the future and returns a data
// structure of the block header requested from the server given its hash.
func (r FutureGetBlockHeaderVerboseResult) Receive() (*dcrjson.GetBlockHeaderVerboseResult, error) {
=======
func (c *Client) GetBlockHeaderAsync(blockHash *chainhash.Hash) FutureGetBlockHeaderResult {
	hash := ""
	if blockHash != nil {
		hash = blockHash.String()
	}

	cmd := btcjson.NewGetBlockHeaderCmd(hash, btcjson.Bool(false))
	return c.sendCmd(cmd)
}

// GetBlockHeader returns the blockheader from the server given its hash.
//
// See GetBlockHeaderVerbose to retrieve a data structure with information about the
// block instead.
func (c *Client) GetBlockHeader(blockHash *chainhash.Hash) (*wire.BlockHeader, error) {
	return c.GetBlockHeaderAsync(blockHash).Receive()
}

// FutureGetBlockHeaderVerboseResult is a future promise to deliver the result of a
// GetBlockAsync RPC invocation (or an applicable error).
type FutureGetBlockHeaderVerboseResult chan *response

// Receive waits for the response promised by the future and returns the
// data structure of the blockheader requested from the server given its hash.
func (r FutureGetBlockHeaderVerboseResult) Receive() (*btcjson.GetBlockHeaderVerboseResult, error) {
>>>>>>> 96ed4cb5
	res, err := receiveFuture(r)
	if err != nil {
		return nil, err
	}

<<<<<<< HEAD
	// Unmarshal the result
	var bh dcrjson.GetBlockHeaderVerboseResult
=======
	// Unmarshal result as a string.
	var bh btcjson.GetBlockHeaderVerboseResult
>>>>>>> 96ed4cb5
	err = json.Unmarshal(res, &bh)
	if err != nil {
		return nil, err
	}
<<<<<<< HEAD
	return &bh, nil
}

// GetBlockHeaderVerboseAsync returns an instance of a type that can be used to
// get the result of the RPC at some future time by invoking the Receive
// function on the returned instance.
//
// See GetBlockHeaderVerbose for the blocking version and more details.
func (c *Client) GetBlockHeaderVerboseAsync(hash *chainhash.Hash) FutureGetBlockHeaderVerboseResult {
	cmd := dcrjson.NewGetBlockHeaderCmd(hash.String(), dcrjson.Bool(true))
	return c.sendCmd(cmd)
}

// GetBlockHeaderVerbose returns a data structure of the block header from the
// server given its hash.
//
// See GetBlockHeader to retrieve a raw block header instead.
func (c *Client) GetBlockHeaderVerbose(hash *chainhash.Hash) (*dcrjson.GetBlockHeaderVerboseResult, error) {
	return c.GetBlockHeaderVerboseAsync(hash).Receive()
=======

	return &bh, nil
}

// GetBlockHeaderVerboseAsync returns an instance of a type that can be used to get the
// result of the RPC at some future time by invoking the Receive function on the
// returned instance.
//
// See GetBlockHeader for the blocking version and more details.
func (c *Client) GetBlockHeaderVerboseAsync(blockHash *chainhash.Hash) FutureGetBlockHeaderVerboseResult {
	hash := ""
	if blockHash != nil {
		hash = blockHash.String()
	}

	cmd := btcjson.NewGetBlockHeaderCmd(hash, btcjson.Bool(true))
	return c.sendCmd(cmd)
}

// GetBlockHeaderVerbose returns a data structure with information about the
// blockheader from the server given its hash.
//
// See GetBlockHeader to retrieve a blockheader instead.
func (c *Client) GetBlockHeaderVerbose(blockHash *chainhash.Hash) (*btcjson.GetBlockHeaderVerboseResult, error) {
	return c.GetBlockHeaderVerboseAsync(blockHash).Receive()
>>>>>>> 96ed4cb5
}

// FutureGetRawMempoolResult is a future promise to deliver the result of a
// GetRawMempoolAsync RPC invocation (or an applicable error).
type FutureGetRawMempoolResult chan *response

// Receive waits for the response promised by the future and returns the hashes
// of all transactions in the memory pool.
func (r FutureGetRawMempoolResult) Receive() ([]*chainhash.Hash, error) {
	res, err := receiveFuture(r)
	if err != nil {
		return nil, err
	}

	// Unmarshal the result as an array of strings.
	var txHashStrs []string
	err = json.Unmarshal(res, &txHashStrs)
	if err != nil {
		return nil, err
	}

	// Create a slice of ShaHash arrays from the string slice.
	txHashes := make([]*chainhash.Hash, 0, len(txHashStrs))
	for _, hashStr := range txHashStrs {
		txHash, err := chainhash.NewHashFromStr(hashStr)
		if err != nil {
			return nil, err
		}
		txHashes = append(txHashes, txHash)
	}

	return txHashes, nil
}

// GetRawMempoolAsync returns an instance of a type that can be used to get the
// result of the RPC at some future time by invoking the Receive function on the
// returned instance.
//
// See GetRawMempool for the blocking version and more details.
func (c *Client) GetRawMempoolAsync(txType dcrjson.GetRawMempoolTxTypeCmd) FutureGetRawMempoolResult {
	cmd := dcrjson.NewGetRawMempoolCmd(dcrjson.Bool(false),
		dcrjson.String(string(txType)))
	return c.sendCmd(cmd)
}

// GetRawMempool returns the hashes of all transactions in the memory pool for
// the given txType.
//
// See GetRawMempoolVerbose to retrieve data structures with information about
// the transactions instead.
func (c *Client) GetRawMempool(txType dcrjson.GetRawMempoolTxTypeCmd) ([]*chainhash.Hash, error) {
	return c.GetRawMempoolAsync(txType).Receive()
}

// FutureGetRawMempoolVerboseResult is a future promise to deliver the result of
// a GetRawMempoolVerboseAsync RPC invocation (or an applicable error).
type FutureGetRawMempoolVerboseResult chan *response

// Receive waits for the response promised by the future and returns a map of
// transaction hashes to an associated data structure with information about the
// transaction for all transactions in the memory pool.
func (r FutureGetRawMempoolVerboseResult) Receive() (map[string]dcrjson.GetRawMempoolVerboseResult, error) {
	res, err := receiveFuture(r)
	if err != nil {
		return nil, err
	}

	// Unmarshal the result as a map of strings (tx shas) to their detailed
	// results.
	var mempoolItems map[string]dcrjson.GetRawMempoolVerboseResult
	err = json.Unmarshal(res, &mempoolItems)
	if err != nil {
		return nil, err
	}
	return mempoolItems, nil
}

// GetRawMempoolVerboseAsync returns an instance of a type that can be used to
// get the result of the RPC at some future time by invoking the Receive
// function on the returned instance.
//
// See GetRawMempoolVerbose for the blocking version and more details.
func (c *Client) GetRawMempoolVerboseAsync(txType dcrjson.GetRawMempoolTxTypeCmd) FutureGetRawMempoolVerboseResult {
	cmd := dcrjson.NewGetRawMempoolCmd(dcrjson.Bool(true),
		dcrjson.String(string(txType)))
	return c.sendCmd(cmd)
}

// GetRawMempoolVerbose returns a map of transaction hashes to an associated
// data structure with information about the transaction for all transactions in
// the memory pool.
//
// See GetRawMempool to retrieve only the transaction hashes instead.
func (c *Client) GetRawMempoolVerbose(txType dcrjson.GetRawMempoolTxTypeCmd) (map[string]dcrjson.GetRawMempoolVerboseResult, error) {
	return c.GetRawMempoolVerboseAsync(txType).Receive()
}

// FutureVerifyChainResult is a future promise to deliver the result of a
// VerifyChainAsync, VerifyChainLevelAsyncRPC, or VerifyChainBlocksAsync
// invocation (or an applicable error).
type FutureVerifyChainResult chan *response

// Receive waits for the response promised by the future and returns whether
// or not the chain verified based on the check level and number of blocks
// to verify specified in the original call.
func (r FutureVerifyChainResult) Receive() (bool, error) {
	res, err := receiveFuture(r)
	if err != nil {
		return false, err
	}

	// Unmarshal the result as a boolean.
	var verified bool
	err = json.Unmarshal(res, &verified)
	if err != nil {
		return false, err
	}
	return verified, nil
}

// VerifyChainAsync returns an instance of a type that can be used to get the
// result of the RPC at some future time by invoking the Receive function on the
// returned instance.
//
// See VerifyChain for the blocking version and more details.
func (c *Client) VerifyChainAsync() FutureVerifyChainResult {
	cmd := dcrjson.NewVerifyChainCmd(nil, nil)
	return c.sendCmd(cmd)
}

// VerifyChain requests the server to verify the block chain database using
// the default check level and number of blocks to verify.
//
// See VerifyChainLevel and VerifyChainBlocks to override the defaults.
func (c *Client) VerifyChain() (bool, error) {
	return c.VerifyChainAsync().Receive()
}

// VerifyChainLevelAsync returns an instance of a type that can be used to get
// the result of the RPC at some future time by invoking the Receive function on
// the returned instance.
//
// See VerifyChainLevel for the blocking version and more details.
func (c *Client) VerifyChainLevelAsync(checkLevel int64) FutureVerifyChainResult {
	cmd := dcrjson.NewVerifyChainCmd(&checkLevel, nil)
	return c.sendCmd(cmd)
}

// VerifyChainLevel requests the server to verify the block chain database using
// the passed check level and default number of blocks to verify.
//
// The check level controls how thorough the verification is with higher numbers
// increasing the amount of checks done as consequently how long the
// verification takes.
//
// See VerifyChain to use the default check level and VerifyChainBlocks to
// override the number of blocks to verify.
func (c *Client) VerifyChainLevel(checkLevel int64) (bool, error) {
	return c.VerifyChainLevelAsync(checkLevel).Receive()
}

// VerifyChainBlocksAsync returns an instance of a type that can be used to get
// the result of the RPC at some future time by invoking the Receive function on
// the returned instance.
//
// See VerifyChainBlocks for the blocking version and more details.
func (c *Client) VerifyChainBlocksAsync(checkLevel, numBlocks int64) FutureVerifyChainResult {
	cmd := dcrjson.NewVerifyChainCmd(&checkLevel, &numBlocks)
	return c.sendCmd(cmd)
}

// VerifyChainBlocks requests the server to verify the block chain database
// using the passed check level and number of blocks to verify.
//
// The check level controls how thorough the verification is with higher numbers
// increasing the amount of checks done as consequently how long the
// verification takes.
//
// The number of blocks refers to the number of blocks from the end of the
// current longest chain.
//
// See VerifyChain and VerifyChainLevel to use defaults.
func (c *Client) VerifyChainBlocks(checkLevel, numBlocks int64) (bool, error) {
	return c.VerifyChainBlocksAsync(checkLevel, numBlocks).Receive()
}

// FutureGetTxOutResult is a future promise to deliver the result of a
// GetTxOutAsync RPC invocation (or an applicable error).
type FutureGetTxOutResult chan *response

// Receive waits for the response promised by the future and returns a
// transaction given its hash.
func (r FutureGetTxOutResult) Receive() (*dcrjson.GetTxOutResult, error) {
	res, err := receiveFuture(r)
	if err != nil {
		return nil, err
	}

	// take care of the special case where the output has been spent already
	// it should return the string "null"
	if string(res) == "null" {
		return nil, nil
	}

	// Unmarshal result as an gettxout result object.
	var txOutInfo *dcrjson.GetTxOutResult
	err = json.Unmarshal(res, &txOutInfo)
	if err != nil {
		return nil, err
	}

	return txOutInfo, nil
}

// GetTxOutAsync returns an instance of a type that can be used to get
// the result of the RPC at some future time by invoking the Receive function on
// the returned instance.
//
// See GetTxOut for the blocking version and more details.
func (c *Client) GetTxOutAsync(txHash *chainhash.Hash, index uint32, mempool bool) FutureGetTxOutResult {
	hash := ""
	if txHash != nil {
		hash = txHash.String()
	}

	cmd := dcrjson.NewGetTxOutCmd(hash, index, &mempool)
	return c.sendCmd(cmd)
}

// GetTxOut returns the transaction output info if it's unspent and
// nil, otherwise.
func (c *Client) GetTxOut(txHash *chainhash.Hash, index uint32, mempool bool) (*dcrjson.GetTxOutResult, error) {
	return c.GetTxOutAsync(txHash, index, mempool).Receive()
}

// FutureRescanResult is a future promise to deliver the result of a
// RescanAsynnc RPC invocation (or an applicable error).
type FutureRescanResult chan *response

// Receive waits for the response promised by the future and returns the
// discovered rescan data.
func (r FutureRescanResult) Receive() (*dcrjson.RescanResult, error) {
	res, err := receiveFuture(r)
	if err != nil {
		return nil, err
	}

	var rescanResult *dcrjson.RescanResult
	err = json.Unmarshal(res, &rescanResult)
	if err != nil {
		return nil, err
	}

	return rescanResult, nil
}

// RescanAsync returns an instance of a type that can be used to get the result
// of the RPC at some future time by invoking the Receive function on the
// returned instance.
//
// See Rescan for the blocking version and more details.
func (c *Client) RescanAsync(blockHashes []chainhash.Hash) FutureRescanResult {
	concatenatedBlockHashes := make([]byte, chainhash.HashSize*len(blockHashes))
	for i := range blockHashes {
		copy(concatenatedBlockHashes[i*chainhash.HashSize:], blockHashes[i][:])
	}

	cmd := dcrjson.NewRescanCmd(hex.EncodeToString(concatenatedBlockHashes))
	return c.sendCmd(cmd)
}

// Rescan rescans the blocks identified by blockHashes, in order, using the
// client's loaded transaction filter.  The blocks do not need to be on the main
// chain, but they do need to be adjacent to each other.
func (c *Client) Rescan(blockHashes []chainhash.Hash) (*dcrjson.RescanResult, error) {
	return c.RescanAsync(blockHashes).Receive()
}<|MERGE_RESOLUTION|>--- conflicted
+++ resolved
@@ -268,24 +268,15 @@
 // GetBlockHeaderAsync RPC invocation (or an applicable error).
 type FutureGetBlockHeaderResult chan *response
 
-<<<<<<< HEAD
-// Receive waits for the response promised by the future and returns the hex of
-// the block header at the given hash
-=======
 // Receive waits for the response promised by the future and returns the
 // blockheader requested from the server given its hash.
->>>>>>> 96ed4cb5
 func (r FutureGetBlockHeaderResult) Receive() (*wire.BlockHeader, error) {
 	res, err := receiveFuture(r)
 	if err != nil {
 		return nil, err
 	}
 
-<<<<<<< HEAD
 	// Unmarshal the result as a string.
-=======
-	// Unmarshal result as a string.
->>>>>>> 96ed4cb5
 	var bhHex string
 	err = json.Unmarshal(res, &bhHex)
 	if err != nil {
@@ -304,11 +295,7 @@
 		return nil, err
 	}
 
-<<<<<<< HEAD
 	return &bh, nil
-=======
-	return &bh, err
->>>>>>> 96ed4cb5
 }
 
 // GetBlockHeaderAsync returns an instance of a type that can be used to get the
@@ -316,7 +303,6 @@
 // returned instance.
 //
 // See GetBlockHeader for the blocking version and more details.
-<<<<<<< HEAD
 func (c *Client) GetBlockHeaderAsync(hash *chainhash.Hash) FutureGetBlockHeaderResult {
 	cmd := dcrjson.NewGetBlockHeaderCmd(hash.String(), dcrjson.Bool(false))
 	return c.sendCmd(cmd)
@@ -335,50 +321,17 @@
 // Receive waits for the response promised by the future and returns a data
 // structure of the block header requested from the server given its hash.
 func (r FutureGetBlockHeaderVerboseResult) Receive() (*dcrjson.GetBlockHeaderVerboseResult, error) {
-=======
-func (c *Client) GetBlockHeaderAsync(blockHash *chainhash.Hash) FutureGetBlockHeaderResult {
-	hash := ""
-	if blockHash != nil {
-		hash = blockHash.String()
-	}
-
-	cmd := btcjson.NewGetBlockHeaderCmd(hash, btcjson.Bool(false))
-	return c.sendCmd(cmd)
-}
-
-// GetBlockHeader returns the blockheader from the server given its hash.
-//
-// See GetBlockHeaderVerbose to retrieve a data structure with information about the
-// block instead.
-func (c *Client) GetBlockHeader(blockHash *chainhash.Hash) (*wire.BlockHeader, error) {
-	return c.GetBlockHeaderAsync(blockHash).Receive()
-}
-
-// FutureGetBlockHeaderVerboseResult is a future promise to deliver the result of a
-// GetBlockAsync RPC invocation (or an applicable error).
-type FutureGetBlockHeaderVerboseResult chan *response
-
-// Receive waits for the response promised by the future and returns the
-// data structure of the blockheader requested from the server given its hash.
-func (r FutureGetBlockHeaderVerboseResult) Receive() (*btcjson.GetBlockHeaderVerboseResult, error) {
->>>>>>> 96ed4cb5
-	res, err := receiveFuture(r)
-	if err != nil {
-		return nil, err
-	}
-
-<<<<<<< HEAD
+	res, err := receiveFuture(r)
+	if err != nil {
+		return nil, err
+	}
+
 	// Unmarshal the result
 	var bh dcrjson.GetBlockHeaderVerboseResult
-=======
-	// Unmarshal result as a string.
-	var bh btcjson.GetBlockHeaderVerboseResult
->>>>>>> 96ed4cb5
 	err = json.Unmarshal(res, &bh)
 	if err != nil {
 		return nil, err
 	}
-<<<<<<< HEAD
 	return &bh, nil
 }
 
@@ -398,33 +351,6 @@
 // See GetBlockHeader to retrieve a raw block header instead.
 func (c *Client) GetBlockHeaderVerbose(hash *chainhash.Hash) (*dcrjson.GetBlockHeaderVerboseResult, error) {
 	return c.GetBlockHeaderVerboseAsync(hash).Receive()
-=======
-
-	return &bh, nil
-}
-
-// GetBlockHeaderVerboseAsync returns an instance of a type that can be used to get the
-// result of the RPC at some future time by invoking the Receive function on the
-// returned instance.
-//
-// See GetBlockHeader for the blocking version and more details.
-func (c *Client) GetBlockHeaderVerboseAsync(blockHash *chainhash.Hash) FutureGetBlockHeaderVerboseResult {
-	hash := ""
-	if blockHash != nil {
-		hash = blockHash.String()
-	}
-
-	cmd := btcjson.NewGetBlockHeaderCmd(hash, btcjson.Bool(true))
-	return c.sendCmd(cmd)
-}
-
-// GetBlockHeaderVerbose returns a data structure with information about the
-// blockheader from the server given its hash.
-//
-// See GetBlockHeader to retrieve a blockheader instead.
-func (c *Client) GetBlockHeaderVerbose(blockHash *chainhash.Hash) (*btcjson.GetBlockHeaderVerboseResult, error) {
-	return c.GetBlockHeaderVerboseAsync(blockHash).Receive()
->>>>>>> 96ed4cb5
 }
 
 // FutureGetRawMempoolResult is a future promise to deliver the result of a
